<<<<<<< HEAD
﻿
﻿/// <reference types="react" />
=======
﻿/// <reference path="flux.d.ts" />
/// <reference path="../react/react.d.ts" />
>>>>>>> 8ef38fbc

import flux = require('flux')
import FluxUtils = require('flux/utils')
import React = require('react')

var Component = React.Component
var Container = FluxUtils.Container

//
// Basic dispatcher usage
//

var basicDispatcher = new flux.Dispatcher<any>()

// register(callback: (payload: any) => void): string
var id: string = basicDispatcher.register((payload) => {
    // payload is type: any
    payload.anything
})

// unregister(id: string): void
basicDispatcher.unregister(id)

// waitFor(ids: string[]): void 
basicDispatcher.waitFor([id])

// dispatch(payload: any): void 
basicDispatcher.dispatch({ msg: 'hello' })

// isDispatching(): boolean
var dispatcherIsDispatching: boolean = basicDispatcher.isDispatching()

//
// Typed payload
//

enum ActionSource { Server, View }
enum ActionType { Create, Update, Delete }

interface Action {
    source: ActionSource
    type: ActionType
    data: Object
}

var typedDispatcher = new flux.Dispatcher<Action>()

var typedPayload: Action

var typedStore = {
    dispatcherID: typedDispatcher.register((payload) => {
        typedPayload = payload
    })
}

typedDispatcher.dispatch(typedPayload)

//
// Derived dispatcher
//

class CustomDispatcher extends flux.Dispatcher<Action> {

    // Dispatch an action with server as source
    handleServerAction(type: ActionType, data: Object) {
        this.dispatch({
            source: ActionSource.Server,
            type: type,
            data: data,
        })
    }

    // Dispatch an action with view as source
    handleViewAction(type: ActionType, data: Object) {
        this.dispatch({
            source: ActionSource.View,
            type: type,
            data: data,
        })
    }
}

var customDispatcher = new CustomDispatcher()

export = customDispatcher


// Sample Reduce Store
class CounterStore extends FluxUtils.ReduceStore<number, Action> {
  getInitialState(): number {
    return 0;
  }

  reduce(state: number, action: any): number {
    switch (action.type) {
      case 'increment':
        return state + 1;

      case 'square':
        return state * state;

      default:
        return state;
    }
  }
}

const Store = new CounterStore(basicDispatcher);

// Sample Flux container with CounterStore
class CounterContainer extends Component<any, any> {
  static getStores() {
    return [Store];
  }

  static calculateState(prevState: any) {
    return {
      counter: Store.getState(),
    };
  }

  render() {
    return this.state.counter;
  }
}

const container = Container.create<CounterContainer>(CounterContainer);<|MERGE_RESOLUTION|>--- conflicted
+++ resolved
@@ -1,12 +1,4 @@
-<<<<<<< HEAD
-﻿
-﻿/// <reference types="react" />
-=======
-﻿/// <reference path="flux.d.ts" />
-/// <reference path="../react/react.d.ts" />
->>>>>>> 8ef38fbc
-
-import flux = require('flux')
+﻿import flux = require('flux')
 import FluxUtils = require('flux/utils')
 import React = require('react')
 
@@ -93,7 +85,7 @@
 
 
 // Sample Reduce Store
-class CounterStore extends FluxUtils.ReduceStore<number, Action> {
+class CounterStore extends FluxUtils.ReduceStore<number, any> {
   getInitialState(): number {
     return 0;
   }
@@ -131,4 +123,4 @@
   }
 }
 
-const container = Container.create<CounterContainer>(CounterContainer);+const container = Container.create(CounterContainer);
import * as turf from '@turf/turf'
// AGGREGATION
import * as collect from '@turf/collect'
// MEASUREMENT
import * as along from '@turf/along'
import * as area from '@turf/area'
import * as bboxPolygon from '@turf/bbox-polygon'
import * as bearing from '@turf/bearing'
import * as center from '@turf/center'
import * as centroid from '@turf/centroid'
import * as destination from '@turf/destination'
import * as envelope from '@turf/envelope'
import * as lineDistance from '@turf/line-distance'
import * as midpoint from '@turf/midpoint'
import * as pointOnSurce from '@turf/point-on-surface'
import * as square from '@turf/square'
// TRANSFORMATION
import * as bezier from '@turf/bezier'
import * as buffer from '@turf/buffer'
import * as concave from '@turf/concave'
import * as convex from '@turf/convex'
import * as difference from '@turf/difference'
import * as intersect from '@turf/intersect'
import * as simplify from '@turf/simplify'
import * as union from '@turf/union'
// MISC
import * as combine from '@turf/combine'
import * as explode from '@turf/explode'
import * as flip from '@turf/flip'
import * as kinks from '@turf/kinks'
import * as lineSlice from '@turf/line-slice'
import * as pointOnLine from '@turf/point-on-line'
// HELPER
import {
  featureCollection,
  feature,
  lineString,
  multiLineString,
  point,
  multiPoint,
  polygon,
  multiPolygon,
  geometryCollection } from '@turf/helpers'
// DATA
import * as random from '@turf/random'
import * as sample from '@turf/sample'
// INTERPOLATION
import * as isolines from '@turf/isolines'
import * as planepoint from '@turf/planepoint'
import * as tin from '@turf/tin'
// JOINS
import * as inside from '@turf/inside'
import * as tag from '@turf/tag'
import * as within from '@turf/within'
// GRIDS
import * as hexGrid from '@turf/hex-grid'
import * as pointGrid from '@turf/point-grid'
import * as squareGrid from '@turf/square-grid'
import * as triangleGrid from '@turf/triangle-grid'
// CLASSIFICATION
import * as nearest from '@turf/nearest'
// // META
// import * as propEach from '@turf/propEach'
// import * as coordEach from '@turf/coordEach'
// import * as coordReduce from '@turf/coordReduce'
// import * as featureEach from '@turf/featureEach'
// import * as getCoord from '@turf/getCoord'
// // ASSERTIONS
// import * as featureOf from '@turf/featureOf'
// import * as collectionOf from '@turf/collectionOf'
import * as bboxAssertions from '@turf/bbox'
// import * as circle from '@turf/circle'
// import * as geojsonType from '@turf/geojsonType'
// import * as propReduce from '@turf/propReduce'
// import * as coordAll from '@turf/coordAll'
// import * as tesselate from '@turf/tesselate'

///////////////////////////////////////////
// Tests data initialisation
///////////////////////////////////////////
const bbox = [0, 0, 10, 10]
const properties = {pop: 3000}
const point1: GeoJSON.Feature<GeoJSON.Point> = {
  "type": "Feature",
  "properties": {},
  "geometry": {
    "type": "Point",
    "coordinates": [-75.343, 39.984]
  }
}

const point2: GeoJSON.Feature<GeoJSON.Point> = {
  "type": "Feature",
  "properties": {},
  "geometry": {
    "type": "Point",
    "coordinates": [-75.401, 39.884]
  }
}

const multiPoint1: GeoJSON.Feature<GeoJSON.MultiPoint> = {
  "type": "Feature",
  "properties": {},
  "geometry": {
    "type": "MultiPoint",
    "coordinates": [ [100.0, 0.0], [101.0, 1.0] ]
  }
}

const lineString1: GeoJSON.Feature<GeoJSON.LineString> = {
  "type": "Feature",
  "properties": {},
  "geometry": {
    "type": "LineString",
    "coordinates": [
      [-77.031669, 38.878605],
      [-77.029609, 38.881946],
      [-77.020339, 38.884084],
      [-77.025661, 38.885821],
      [-77.021884, 38.889563],
      [-77.019824, 38.892368]
    ]
  }
}

const multiLineString1: GeoJSON.Feature<GeoJSON.MultiLineString> = {
  "type": "Feature",
  "properties": {},
  "geometry": {
    "type": "MultiLineString",
    "coordinates": [
        [ [100.0, 0.0], [101.0, 1.0] ],
        [ [102.0, 2.0], [103.0, 3.0] ]
      ]
  }
}

const polygons: GeoJSON.FeatureCollection<GeoJSON.Polygon> = {
  "type": "FeatureCollection",
  "features": [
    {
      "type": "Feature",
      "properties": {},
      "geometry": {
        "type": "Polygon",
        "coordinates": [[
          [-67.031021, 10.458102],
          [-67.031021, 10.53372],
          [-66.929397, 10.53372],
          [-66.929397, 10.458102],
          [-67.031021, 10.458102]
        ]]
      }
    }, {
      "type": "Feature",
      "properties": {},
      "geometry": {
        "type": "Polygon",
        "coordinates": [[
          [-66.919784, 10.397325],
          [-66.919784, 10.513467],
          [-66.805114, 10.513467],
          [-66.805114, 10.397325],
          [-66.919784, 10.397325]
        ]]
      }
    }
  ]
}

const polygon1: GeoJSON.Feature<GeoJSON.Polygon> = {
  "type": "Feature",
  "properties": {},
  "geometry": {
    "type": "Polygon",
    "coordinates": [[
      [105.818939,21.004714],
      [105.818939,21.061754],
      [105.890007,21.061754],
      [105.890007,21.004714],
      [105.818939,21.004714]
    ]]
  }
}

const polygon2: GeoJSON.Feature<GeoJSON.Polygon> = {
  "type": "Feature",
  "properties": {},
  "geometry": {
    "type": "Polygon",
    "coordinates": [[
      [-122.520217, 45.535693],
      [-122.64038, 45.553967],
      [-122.720031, 45.526554],
      [-122.669906, 45.507309],
      [-122.723464, 45.446643],
      [-122.532577, 45.408574],
      [-122.487258, 45.477466],
      [-122.520217, 45.535693]
    ]]
  }
}

const multiPolygon1: GeoJSON.Feature<GeoJSON.MultiPolygon> = {
  "type": "Feature",
  "properties": {},
  "geometry": {
    "type": "MultiPolygon",
    "coordinates": [
      [[[102.0, 2.0], [103.0, 2.0], [103.0, 3.0], [102.0, 3.0], [102.0, 2.0]]],
      [[[100.0, 0.0], [101.0, 0.0], [101.0, 1.0], [100.0, 1.0], [100.0, 0.0]],
       [[100.2, 0.2], [100.8, 0.2], [100.8, 0.8], [100.2, 0.8], [100.2, 0.2]]]
      ]
  }
}

const points: GeoJSON.FeatureCollection<GeoJSON.Point> = {
  "type": "FeatureCollection",
  "features": [
    {
      "type": "Feature",
      "properties": {},
      "geometry": {
        "type": "Point",
        "coordinates": [-63.601226, 44.642643]
      }
    }, {
      "type": "Feature",
      "properties": {},
      "geometry": {
        "type": "Point",
        "coordinates": [-63.591442, 44.651436]
      }
    }, {
      "type": "Feature",
      "properties": {},
      "geometry": {
        "type": "Point",
        "coordinates": [-63.580799, 44.648749]
      }
    }, {
      "type": "Feature",
      "properties": {},
      "geometry": {
        "type": "Point",
        "coordinates": [-63.573589, 44.641788]
      }
    }, {
      "type": "Feature",
      "properties": {},
      "geometry": {
        "type": "Point",
        "coordinates": [-63.587665, 44.64533]
      }
    }, {
      "type": "Feature",
      "properties": {},
      "geometry": {
        "type": "Point",
        "coordinates": [-63.595218, 44.64765]
      }
    }
  ]
}

const triangle: GeoJSON.Feature<GeoJSON.Polygon> = {
  "type": "Feature",
  "properties": {},
  "geometry": {
    "type": "Polygon",
    "coordinates": [[
      [-75.1221, 39.57],
      [-75.58, 39.18],
      [-75.97, 39.86],
      [-75.1221, 39.57]
    ]]
  }
}

///////////////////////////////////////////
// Tests Measurement
///////////////////////////////////////////

// -- Test along --
turf.along(lineString1, 50)
turf.along(lineString1, 50, 'miles')

// -- Test area --
turf.area(polygons)

// -- Test bboxPolygon --
turf.bboxPolygon(bbox)

// -- Test bearing --
turf.bearing(point1, point2)

// -- Test center
turf.center(points)

// -- Test centroid --
turf.centroid(polygon1)

// -- Test destination --
turf.destination(point1, 50, 90)
turf.destination(point1, 50, 90, 'miles')

// -- Test distance --
turf.distance(point1, point2)
turf.distance(point1, point2, 'miles')

// -- Test envelope --
turf.envelope(polygons)

// -- Test lineDistance
turf.lineDistance(lineString1)
turf.lineDistance(lineString1, 'miles')

// -- Test midpoint --
turf.midpoint(point1, point2)

// -- Test pointOnSurface --
turf.pointOnSurface(polygon1)

// -- Test square --
turf.square(bbox)

///////////////////////////////////////////
// Tests Transformation
///////////////////////////////////////////

// -- Test bezier --
turf.bezier(lineString1)

// -- Test buffer --
turf.buffer(point1, 50)
turf.buffer(point1, 50, 'miles')

// -- Test concave --
turf.concave(points, 1, 'miles')

// -- Test convex --
turf.convex(points)

// -- Test difference --
turf.difference(polygon1, polygon2)

// -- Test intersect --
turf.intersect(polygon1, polygon2)
turf.intersect(point1, polygon1)
turf.intersect(point1, point1)
turf.intersect(polygon1, point1)
turf.intersect(polygon1, lineString1)
turf.intersect(lineString1, point1)

// -- Test simplify --

turf.simplify(polygon1, 0.01, false)

// -- Test union --
turf.union(polygon1, polygon2)

///////////////////////////////////////////
// Tests Misc
///////////////////////////////////////////

// -- Test combine --
turf.combine(points)

// -- Test explode --
turf.explode(polygon1)

// -- Test flip --
turf.flip(point1)

// -- Test kinks --
turf.kinks(polygon1)

// -- Test lineSlice --
turf.lineSlice(point1, point2, lineString1)

// -- Test pointOnLine --
turf.pointOnLine(lineString1, point1)

///////////////////////////////////////////
// Tests Helper
///////////////////////////////////////////

// -- Test featurecollection --
turf.featureCollection([point1, point2])
turf.featureCollection([point1, polygon1])
turf.featureCollection([polygon1, polygon2])
turf.featureCollection([lineString1, polygon1])
turf.featureCollection([lineString1, point1])

// -- Test feature --
turf.feature(point1)
turf.feature(polygon1)
turf.feature(lineString1)

// -- Test lineString --
turf.lineString(lineString1.geometry.coordinates)
turf.lineString(lineString1.geometry.coordinates, properties)

// -- Test multiLineString --
turf.multiLineString(multiLineString1.geometry.coordinates)

// -- Test point --
turf.point(point1.geometry.coordinates)
turf.point(point1.geometry.coordinates, properties)

// -- Test multiPoint --
turf.multiPoint(multiPoint1.geometry.coordinates)

// -- Test polygon --
turf.polygon(polygon1.geometry.coordinates, properties)

// -- Test multiPolygon --
turf.multiPolygon(multiPolygon1.geometry.coordinates, properties)

// -- Test geometryCollection --
turf.geometryCollection([point1.geometry, lineString1.geometry]);

///////////////////////////////////////////
// Tests Data
///////////////////////////////////////////

// -- Test random --
turf.random('points', 100)
turf.random('points', 100, { bbox })
turf.random('polygons', 100, {
  bbox,
  num_vertices: 10,
  max_radial_length: 10
})

// -- Test sample --
turf.random('points', 100)
turf.sample(points, 10)

///////////////////////////////////////////
// Tests Interpolation
///////////////////////////////////////////

// -- Test hexGrid --
turf.hexGrid(bbox, 50)
turf.hexGrid(bbox, 50, 'miles')

// -- Test pointGrid --
turf.pointGrid(bbox, 50)
turf.pointGrid(bbox, 50, 'miles')

// -- Test squareGrid --
turf.squareGrid(bbox, 50)
turf.squareGrid(bbox, 50, 'miles')

// -- Test triangleGrid --
turf.triangleGrid(bbox, 50)
turf.triangleGrid(bbox, 50, 'miles')

///////////////////////////////////////////
// Tests Interpolation
///////////////////////////////////////////

// -- Test isolines --
turf.isolines(points, 'z', 15, [0, 1, 2, 3, 4, 5, 6, 7, 8, 9, 10])

// -- Test planepoint --
turf.planepoint(point1, triangle)

// -- Test tin --
turf.tin(points, 'z')

///////////////////////////////////////////
// Tests Joins
///////////////////////////////////////////

// -- Test inside --
turf.inside(point1, polygon1)

// -- Test tag --
turf.tag(points, polygons, 'pop', 'population')

// -- Test within --
turf.within(points, polygons)

///////////////////////////////////////////
// Tests Classification
///////////////////////////////////////////

// -- Test nearest --
turf.nearest(point1, points)

///////////////////////////////////////////
// Tests Aggregation
///////////////////////////////////////////
turf.collect(polygons, points, 'population', 'values')

///////////////////////////////////////////
// Tests Assertions
///////////////////////////////////////////
// -- Test bbox --
turf.bbox(polygon1)
turf.bbox(point1)
turf.bbox(lineString1)
turf.bbox(multiLineString1)
turf.bbox(multiPolygon1)
<<<<<<< HEAD
=======

>>>>>>> f044ddb2
// -- Test circle --
turf.circle(point1, 10)
turf.circle(point1, 10, 32)
turf.circle(point1, 10, 64, 'miles')

// -- Test geojsonType --
turf.geojsonType(point1, 'point', 'Test')

// -- Test propReduce --
turf.propReduce(point1, (memo, coord) => {}, 'point')

// -- Test coordAll --
turf.coordAll(polygon1)

// -- Test tesselate --
turf.tesselate(polygon1)<|MERGE_RESOLUTION|>--- conflicted
+++ resolved
@@ -504,10 +504,7 @@
 turf.bbox(lineString1)
 turf.bbox(multiLineString1)
 turf.bbox(multiPolygon1)
-<<<<<<< HEAD
-=======
-
->>>>>>> f044ddb2
+
 // -- Test circle --
 turf.circle(point1, 10)
 turf.circle(point1, 10, 32)

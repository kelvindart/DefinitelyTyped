// Type definitions for Highstock 2.1.5
// Project: http://www.highcharts.com/
// Definitions by: David Deutsch <http://github.com/DavidKDeutsch>
// Definitions: https://github.com/DefinitelyTyped/DefinitelyTyped

<<<<<<< HEAD
/// <reference types="highcharts" />

=======
>>>>>>> 8841dfc7
declare namespace __Highstock {
    interface ChartObject extends Highcharts.ChartObject {
        options: Options;
    }

    interface NavigatorOptions {
<<<<<<< HEAD
    adaptToUpdatedData?: boolean;
    baseSeries?: string | number;
    enabled?: boolean;
    handles?: {
        backgroundColor?: string;
        borderColor?: string;
    };
    height?: number;
    margin?: number;
    maskFill?: string;
    maskInside?: boolean;
    outlineColor?: string;
    outlineWidth?: number;
        series?: __Highcharts.IndividualSeriesOptions;
        xAxis?: __Highcharts.AxisOptions;
        yAxis?: __Highcharts.AxisOptions;
=======
        adaptToUpdatedData?: boolean;
        baseSeries?: string | number;
        enabled?: boolean;
        handles?: {
            backgroundColor?: string;
            borderColor?: string;
        };
        height?: number;
        margin?: number;
        maskFill?: string;
        maskInside?: boolean;
        outlineColor?: string;
        outlineWidth?: number;
        series?: Highcharts.IndividualSeriesOptions;
        xAxis?: Highcharts.AxisOptions;
        yAxis?: Highcharts.AxisOptions;
>>>>>>> 8841dfc7
    }

    interface RangeSelectorButton {
    type: string; //Defines the timespan, can be one of 'millisecond', 'second', 'minute', 'day', 'week', 'month', 'ytd' (year to date), 'year' and 'all'.
    count?: number;
    text: string;
    dataGrouping?: any; //not sure how this works
    }

    interface RangeSelectorOptions {
<<<<<<< HEAD
    allButtonsEnabled?: boolean;
    buttonSpacing?: number;
    buttonTheme?: any;
    buttons?: RangeSelectorButton[];
    enabled?: boolean;
    inputBoxBorderColor?: string;
    inputBoxHeight?: number;
    inputBoxWidth?: number;
    inputDateFormat?: string;
    inputDateParser?: (date: string) => number;
    inputEditDateFormat?: string;
    inputEnabled?: boolean;
    inputPosition?: {
        align?: string;
        verticalAlign?: string;
        x?: number;
        y?: number;
    };
        inputStyle?: __Highcharts.CSSObject;
        labelStyle?: __Highcharts.CSSObject;
    selected?: number;
=======
        allButtonsEnabled?: boolean;
        buttonSpacing?: number;
        buttonTheme?: any;
        buttons?: RangeSelectorButton[];
        enabled?: boolean;
        inputBoxBorderColor?: string;
        inputBoxHeight?: number;
        inputBoxWidth?: number;
        inputDateFormat?: string;
        inputDateParser?: (date: string) => number;
        inputEditDateFormat?: string;
        inputEnabled?: boolean;
        inputPosition?: {
            align?: string;
            verticalAlign?: string;
            x?: number;
            y?: number;
        };
        inputStyle?: Highcharts.CSSObject;
        labelStyle?: Highcharts.CSSObject;
        selected?: number;
>>>>>>> 8841dfc7
    }

    interface ScrollbarOptions {
    barBackgroundColor?: string;
    barBorderColor?: string;
    barBorderRadius?: number;
    barBorderWidth?: number;
    buttonArrowColor?: string;
    buttonBackgroundColor?: string;
    buttonBorderColor?: string;
    buttonBorderRadius?: number;
    buttonBorderWidth?: number;
    enabled?: boolean;
    height?: number;
    liveRedraw?: boolean;
    minWidth?: number;
    rifleColor?: string;
    trackBackgroundColor?: string;
    trackBorderColor?: string;
    trackBorderRadius?: number;
    trackBorderWidth?: number;
    }

    interface Options extends Highcharts.Options {
        navigator?: NavigatorOptions;
        rangeSelector?: RangeSelectorOptions;
        scrollbar?: ScrollbarOptions;
    }

    interface Chart {
        new (options: Options): ChartObject;
        new (options: Options, callback: (chart: ChartObject) => void): ChartObject;
    }

    interface Static extends Highcharts.Static {
        StockChart: Chart;
    }
}


interface JQuery {
    highcharts(type: "StockChart"): __Highstock.ChartObject;
    /**
<<<<<<< HEAD
    * Creates a new Highcharts.Chart for the current JQuery selector; usually
    * a div selected by $('#container')
     * @param {__Highcharts.Options} options Options for this chart
    * @return current {JQuery} selector the current JQuery selector
    **/
    highcharts(type: "StockChart", options: __Highstock.Options): JQuery;
    /**
    * Creates a new Highcharts.Chart for the current JQuery selector; usually
    * a div selected by $('#container')
     * @param {__Highcharts.Options} options Options for this chart
    * @param callback Callback function used to manipulate the constructed chart instance
    * @return current {JQuery} selector the current JQuery selector
    **/
    highcharts(type: "StockChart", options: __Highstock.Options, callback: (chart: __Highstock.ChartObject) => void): JQuery;


    highcharts(type: string): __Highcharts.ChartObject;
    highcharts(type: string, options: __Highcharts.Options): JQuery;
    highcharts(type: string, options: __Highcharts.Options, callback: (chart: __Highcharts.ChartObject) => void): JQuery;
}
=======
     * Creates a new Highcharts.Chart for the current JQuery selector; usually
     * a div selected by $('#container')
     * @param {Highcharts.Options} options Options for this chart
     * @return current {JQuery} selector the current JQuery selector
     **/
    highcharts(type: "StockChart", options: __Highstock.Options): JQuery;
    /**
     * Creates a new Highcharts.Chart for the current JQuery selector; usually
     * a div selected by $('#container')
     * @param {Highcharts.Options} options Options for this chart
     * @param callback Callback function used to manipulate the constructed chart instance
     * @return current {JQuery} selector the current JQuery selector
     **/
    highcharts(type: "StockChart", options: __Highstock.Options, callback: (chart: __Highstock.ChartObject) => void): JQuery;


    highcharts(type: string): Highcharts.ChartObject;
    highcharts(type: string, options: Highcharts.Options): JQuery;
    highcharts(type: string, options: Highcharts.Options, callback: (chart: Highcharts.ChartObject) => void): JQuery;
}
>>>>>>> 8841dfc7
<|MERGE_RESOLUTION|>--- conflicted
+++ resolved
@@ -3,35 +3,12 @@
 // Definitions by: David Deutsch <http://github.com/DavidKDeutsch>
 // Definitions: https://github.com/DefinitelyTyped/DefinitelyTyped
 
-<<<<<<< HEAD
-/// <reference types="highcharts" />
-
-=======
->>>>>>> 8841dfc7
 declare namespace __Highstock {
     interface ChartObject extends Highcharts.ChartObject {
         options: Options;
     }
 
     interface NavigatorOptions {
-<<<<<<< HEAD
-    adaptToUpdatedData?: boolean;
-    baseSeries?: string | number;
-    enabled?: boolean;
-    handles?: {
-        backgroundColor?: string;
-        borderColor?: string;
-    };
-    height?: number;
-    margin?: number;
-    maskFill?: string;
-    maskInside?: boolean;
-    outlineColor?: string;
-    outlineWidth?: number;
-        series?: __Highcharts.IndividualSeriesOptions;
-        xAxis?: __Highcharts.AxisOptions;
-        yAxis?: __Highcharts.AxisOptions;
-=======
         adaptToUpdatedData?: boolean;
         baseSeries?: string | number;
         enabled?: boolean;
@@ -48,7 +25,6 @@
         series?: Highcharts.IndividualSeriesOptions;
         xAxis?: Highcharts.AxisOptions;
         yAxis?: Highcharts.AxisOptions;
->>>>>>> 8841dfc7
     }
 
     interface RangeSelectorButton {
@@ -59,29 +35,6 @@
     }
 
     interface RangeSelectorOptions {
-<<<<<<< HEAD
-    allButtonsEnabled?: boolean;
-    buttonSpacing?: number;
-    buttonTheme?: any;
-    buttons?: RangeSelectorButton[];
-    enabled?: boolean;
-    inputBoxBorderColor?: string;
-    inputBoxHeight?: number;
-    inputBoxWidth?: number;
-    inputDateFormat?: string;
-    inputDateParser?: (date: string) => number;
-    inputEditDateFormat?: string;
-    inputEnabled?: boolean;
-    inputPosition?: {
-        align?: string;
-        verticalAlign?: string;
-        x?: number;
-        y?: number;
-    };
-        inputStyle?: __Highcharts.CSSObject;
-        labelStyle?: __Highcharts.CSSObject;
-    selected?: number;
-=======
         allButtonsEnabled?: boolean;
         buttonSpacing?: number;
         buttonTheme?: any;
@@ -103,7 +56,6 @@
         inputStyle?: Highcharts.CSSObject;
         labelStyle?: Highcharts.CSSObject;
         selected?: number;
->>>>>>> 8841dfc7
     }
 
     interface ScrollbarOptions {
@@ -147,28 +99,6 @@
 interface JQuery {
     highcharts(type: "StockChart"): __Highstock.ChartObject;
     /**
-<<<<<<< HEAD
-    * Creates a new Highcharts.Chart for the current JQuery selector; usually
-    * a div selected by $('#container')
-     * @param {__Highcharts.Options} options Options for this chart
-    * @return current {JQuery} selector the current JQuery selector
-    **/
-    highcharts(type: "StockChart", options: __Highstock.Options): JQuery;
-    /**
-    * Creates a new Highcharts.Chart for the current JQuery selector; usually
-    * a div selected by $('#container')
-     * @param {__Highcharts.Options} options Options for this chart
-    * @param callback Callback function used to manipulate the constructed chart instance
-    * @return current {JQuery} selector the current JQuery selector
-    **/
-    highcharts(type: "StockChart", options: __Highstock.Options, callback: (chart: __Highstock.ChartObject) => void): JQuery;
-
-
-    highcharts(type: string): __Highcharts.ChartObject;
-    highcharts(type: string, options: __Highcharts.Options): JQuery;
-    highcharts(type: string, options: __Highcharts.Options, callback: (chart: __Highcharts.ChartObject) => void): JQuery;
-}
-=======
      * Creates a new Highcharts.Chart for the current JQuery selector; usually
      * a div selected by $('#container')
      * @param {Highcharts.Options} options Options for this chart
@@ -189,4 +119,3 @@
     highcharts(type: string, options: Highcharts.Options): JQuery;
     highcharts(type: string, options: Highcharts.Options, callback: (chart: Highcharts.ChartObject) => void): JQuery;
 }
->>>>>>> 8841dfc7

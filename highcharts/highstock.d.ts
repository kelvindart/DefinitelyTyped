// Type definitions for Highstock 2.1.5
// Project: http://www.highcharts.com/
// Definitions by: David Deutsch <http://github.com/DavidKDeutsch>
// Definitions: https://github.com/DefinitelyTyped/DefinitelyTyped

<<<<<<< HEAD
interface HighstockChartObject extends HighchartsChartObject {
    options: HighstockOptions;
}
=======
/// <reference path="highcharts.d.ts" />

declare namespace __Highstock {
    interface ChartObject extends __Highcharts.ChartObject {
        options: Options;
    }
>>>>>>> 55978642

    interface NavigatorOptions {
        adaptToUpdatedData?: boolean;
        baseSeries?: string | number;
        enabled?: boolean;
        handles?: {
            backgroundColor?: string;
            borderColor?: string;
        };
        height?: number;
        margin?: number;
        maskFill?: string;
        maskInside?: boolean;
        outlineColor?: string;
        outlineWidth?: number;
        series?: __Highcharts.IndividualSeriesOptions;
        xAxis?: __Highcharts.AxisOptions;
        yAxis?: __Highcharts.AxisOptions;
    }

    interface RangeSelectorButton {
        type: string; //Defines the timespan, can be one of 'millisecond', 'second', 'minute', 'day', 'week', 'month', 'ytd' (year to date), 'year' and 'all'.
        count?: number;
        text: string;
        dataGrouping?: any; //not sure how this works
    }

    interface RangeSelectorOptions {
        allButtonsEnabled?: boolean;
        buttonSpacing?: number;
        buttonTheme?: any;
        buttons?: RangeSelectorButton[];
        enabled?: boolean;
        inputBoxBorderColor?: string;
        inputBoxHeight?: number;
        inputBoxWidth?: number;
        inputDateFormat?: string;
        inputDateParser?: (date: string) => number;
        inputEditDateFormat?: string;
        inputEnabled?: boolean;
        inputPosition?: {
            align?: string;
            verticalAlign?: string;
            x?: number;
            y?: number;
        };
        inputStyle?: __Highcharts.CSSObject;
        labelStyle?: __Highcharts.CSSObject;
        selected?: number;
    }

    interface ScrollbarOptions {
        barBackgroundColor?: string;
        barBorderColor?: string;
        barBorderRadius?: number;
        barBorderWidth?: number;
        buttonArrowColor?: string;
        buttonBackgroundColor?: string;
        buttonBorderColor?: string;
        buttonBorderRadius?: number;
        buttonBorderWidth?: number;
        enabled?: boolean;
        height?: number;
        liveRedraw?: boolean;
        minWidth?: number;
        rifleColor?: string;
        trackBackgroundColor?: string;
        trackBorderColor?: string;
        trackBorderRadius?: number;
        trackBorderWidth?: number;
    }

<<<<<<< HEAD
interface HighstockOptions extends HighchartsOptions {
    navigator?: HighstockNavigatorOptions;
    rangeSelector?: HighstockRangeSelectorOptions;
    scrollbar?: HighstockScrollbarOptions;
}
=======
    interface Options extends __Highcharts.Options {
        navigator?: NavigatorOptions;
        rangeSelector?: RangeSelectorOptions;
        scrollbar?: ScrollbarOptions;
    }
>>>>>>> 55978642

    interface Chart {
        new (options: Options): ChartObject;
        new (options: Options, callback: (chart: ChartObject) => void): ChartObject;
    }

<<<<<<< HEAD
interface HighchartsStatic {
    StockChart: HighstockChart;
=======
    interface Static extends __Highcharts.Static {
        StockChart: Chart;
    }
>>>>>>> 55978642
}


interface JQuery {
    highcharts(type: "StockChart"): __Highstock.ChartObject;
    /**
     * Creates a new Highcharts.Chart for the current JQuery selector; usually
     * a div selected by $('#container')
     * @param {__Highcharts.Options} options Options for this chart
     * @return current {JQuery} selector the current JQuery selector
     **/
    highcharts(type: "StockChart", options: __Highstock.Options): JQuery;
    /**
     * Creates a new Highcharts.Chart for the current JQuery selector; usually
     * a div selected by $('#container')
     * @param {__Highcharts.Options} options Options for this chart
     * @param callback Callback function used to manipulate the constructed chart instance
     * @return current {JQuery} selector the current JQuery selector
     **/
    highcharts(type: "StockChart", options: __Highstock.Options, callback: (chart: __Highstock.ChartObject) => void): JQuery;


    highcharts(type: string): __Highcharts.ChartObject;
    highcharts(type: string, options: __Highcharts.Options): JQuery;
    highcharts(type: string, options: __Highcharts.Options, callback: (chart: __Highcharts.ChartObject) => void): JQuery;
}<|MERGE_RESOLUTION|>--- conflicted
+++ resolved
@@ -3,140 +3,121 @@
 // Definitions by: David Deutsch <http://github.com/DavidKDeutsch>
 // Definitions: https://github.com/DefinitelyTyped/DefinitelyTyped
 
-<<<<<<< HEAD
-interface HighstockChartObject extends HighchartsChartObject {
-    options: HighstockOptions;
-}
-=======
-/// <reference path="highcharts.d.ts" />
+/// <reference types="highcharts" />
 
 declare namespace __Highstock {
     interface ChartObject extends __Highcharts.ChartObject {
         options: Options;
     }
->>>>>>> 55978642
 
     interface NavigatorOptions {
-        adaptToUpdatedData?: boolean;
-        baseSeries?: string | number;
-        enabled?: boolean;
-        handles?: {
-            backgroundColor?: string;
-            borderColor?: string;
-        };
-        height?: number;
-        margin?: number;
-        maskFill?: string;
-        maskInside?: boolean;
-        outlineColor?: string;
-        outlineWidth?: number;
+    adaptToUpdatedData?: boolean;
+    baseSeries?: string | number;
+    enabled?: boolean;
+    handles?: {
+        backgroundColor?: string;
+        borderColor?: string;
+    };
+    height?: number;
+    margin?: number;
+    maskFill?: string;
+    maskInside?: boolean;
+    outlineColor?: string;
+    outlineWidth?: number;
         series?: __Highcharts.IndividualSeriesOptions;
         xAxis?: __Highcharts.AxisOptions;
         yAxis?: __Highcharts.AxisOptions;
     }
 
     interface RangeSelectorButton {
-        type: string; //Defines the timespan, can be one of 'millisecond', 'second', 'minute', 'day', 'week', 'month', 'ytd' (year to date), 'year' and 'all'.
-        count?: number;
-        text: string;
-        dataGrouping?: any; //not sure how this works
+    type: string; //Defines the timespan, can be one of 'millisecond', 'second', 'minute', 'day', 'week', 'month', 'ytd' (year to date), 'year' and 'all'.
+    count?: number;
+    text: string;
+    dataGrouping?: any; //not sure how this works
     }
 
     interface RangeSelectorOptions {
-        allButtonsEnabled?: boolean;
-        buttonSpacing?: number;
-        buttonTheme?: any;
-        buttons?: RangeSelectorButton[];
-        enabled?: boolean;
-        inputBoxBorderColor?: string;
-        inputBoxHeight?: number;
-        inputBoxWidth?: number;
-        inputDateFormat?: string;
-        inputDateParser?: (date: string) => number;
-        inputEditDateFormat?: string;
-        inputEnabled?: boolean;
-        inputPosition?: {
-            align?: string;
-            verticalAlign?: string;
-            x?: number;
-            y?: number;
-        };
+    allButtonsEnabled?: boolean;
+    buttonSpacing?: number;
+    buttonTheme?: any;
+    buttons?: RangeSelectorButton[];
+    enabled?: boolean;
+    inputBoxBorderColor?: string;
+    inputBoxHeight?: number;
+    inputBoxWidth?: number;
+    inputDateFormat?: string;
+    inputDateParser?: (date: string) => number;
+    inputEditDateFormat?: string;
+    inputEnabled?: boolean;
+    inputPosition?: {
+        align?: string;
+        verticalAlign?: string;
+        x?: number;
+        y?: number;
+    };
         inputStyle?: __Highcharts.CSSObject;
         labelStyle?: __Highcharts.CSSObject;
-        selected?: number;
+    selected?: number;
     }
 
     interface ScrollbarOptions {
-        barBackgroundColor?: string;
-        barBorderColor?: string;
-        barBorderRadius?: number;
-        barBorderWidth?: number;
-        buttonArrowColor?: string;
-        buttonBackgroundColor?: string;
-        buttonBorderColor?: string;
-        buttonBorderRadius?: number;
-        buttonBorderWidth?: number;
-        enabled?: boolean;
-        height?: number;
-        liveRedraw?: boolean;
-        minWidth?: number;
-        rifleColor?: string;
-        trackBackgroundColor?: string;
-        trackBorderColor?: string;
-        trackBorderRadius?: number;
-        trackBorderWidth?: number;
+    barBackgroundColor?: string;
+    barBorderColor?: string;
+    barBorderRadius?: number;
+    barBorderWidth?: number;
+    buttonArrowColor?: string;
+    buttonBackgroundColor?: string;
+    buttonBorderColor?: string;
+    buttonBorderRadius?: number;
+    buttonBorderWidth?: number;
+    enabled?: boolean;
+    height?: number;
+    liveRedraw?: boolean;
+    minWidth?: number;
+    rifleColor?: string;
+    trackBackgroundColor?: string;
+    trackBorderColor?: string;
+    trackBorderRadius?: number;
+    trackBorderWidth?: number;
     }
 
-<<<<<<< HEAD
-interface HighstockOptions extends HighchartsOptions {
-    navigator?: HighstockNavigatorOptions;
-    rangeSelector?: HighstockRangeSelectorOptions;
-    scrollbar?: HighstockScrollbarOptions;
-}
-=======
     interface Options extends __Highcharts.Options {
         navigator?: NavigatorOptions;
         rangeSelector?: RangeSelectorOptions;
         scrollbar?: ScrollbarOptions;
     }
->>>>>>> 55978642
 
     interface Chart {
         new (options: Options): ChartObject;
         new (options: Options, callback: (chart: ChartObject) => void): ChartObject;
     }
 
-<<<<<<< HEAD
-interface HighchartsStatic {
-    StockChart: HighstockChart;
-=======
     interface Static extends __Highcharts.Static {
         StockChart: Chart;
     }
->>>>>>> 55978642
 }
 
 
 interface JQuery {
     highcharts(type: "StockChart"): __Highstock.ChartObject;
     /**
-     * Creates a new Highcharts.Chart for the current JQuery selector; usually
-     * a div selected by $('#container')
+    * Creates a new Highcharts.Chart for the current JQuery selector; usually
+    * a div selected by $('#container')
      * @param {__Highcharts.Options} options Options for this chart
-     * @return current {JQuery} selector the current JQuery selector
-     **/
+    * @return current {JQuery} selector the current JQuery selector
+    **/
     highcharts(type: "StockChart", options: __Highstock.Options): JQuery;
     /**
-     * Creates a new Highcharts.Chart for the current JQuery selector; usually
-     * a div selected by $('#container')
+    * Creates a new Highcharts.Chart for the current JQuery selector; usually
+    * a div selected by $('#container')
      * @param {__Highcharts.Options} options Options for this chart
-     * @param callback Callback function used to manipulate the constructed chart instance
-     * @return current {JQuery} selector the current JQuery selector
-     **/
+    * @param callback Callback function used to manipulate the constructed chart instance
+    * @return current {JQuery} selector the current JQuery selector
+    **/
     highcharts(type: "StockChart", options: __Highstock.Options, callback: (chart: __Highstock.ChartObject) => void): JQuery;
 
 
     highcharts(type: string): __Highcharts.ChartObject;
     highcharts(type: string, options: __Highcharts.Options): JQuery;
     highcharts(type: string, options: __Highcharts.Options, callback: (chart: __Highcharts.ChartObject) => void): JQuery;
-}+}

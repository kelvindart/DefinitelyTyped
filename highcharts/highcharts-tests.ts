--- conflicted
+++ resolved
@@ -110,12 +110,8 @@
     }]
 };
 
-<<<<<<< HEAD
-var chart = $("#container").highcharts(highChartSettings);
-=======
 var chart = $("#container").highcharts(highChartSettings);
 
 var options = Highcharts.getOptions();
 
-var options2 = Highcharts.setOptions(options);
->>>>>>> 2e403eef
+var options2 = Highcharts.setOptions(options);
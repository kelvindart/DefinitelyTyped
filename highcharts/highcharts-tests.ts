--- conflicted
+++ resolved
@@ -2258,11 +2258,7 @@
     var point = <HighchartsPointObject>$('#container').highcharts().get('point1');
     var category = point.category;
     var percentage = point.percentage;
-<<<<<<< HEAD
-	point.index;
-=======
     point.index;
->>>>>>> 094dfc64
     point.remove();
     point.remove(false);
     point.remove(false, {duration: 50});

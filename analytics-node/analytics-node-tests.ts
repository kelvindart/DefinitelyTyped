--- conflicted
+++ resolved
@@ -1,13 +1,8 @@
-<<<<<<< HEAD
-import AnalyticsNode = require("analytics-node");
-var analytics: AnalyticsNode.Analytics;
-=======
 import Analytics = require("analytics-node");
 var analytics: Analytics;
->>>>>>> 8841dfc7
 
 function testConfig(): void {
-  analytics = new AnalyticsNode.Analytics('YOUR_WRITE_KEY', {
+  analytics = new Analytics('YOUR_WRITE_KEY', {
     flushAt: 20,
     flushAfter: 10000
   });

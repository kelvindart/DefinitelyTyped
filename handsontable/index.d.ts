--- conflicted
+++ resolved
@@ -332,15 +332,6 @@
 
 declare var Handsontable: {
   new (element: Element, options: ht.Options): ht.Methods;
-<<<<<<< HEAD
-};
-
-declare module "handsontable" {
-    export var Handsontable: {
-      new (element: Element, options: ht.Options): ht.Methods;
-    };
-}
-=======
   renderers: {
     TextRenderer(
       instance: any,
@@ -363,4 +354,9 @@
     addEvent(element: HTMLElement, eventName: string, callback: Function): void;
   }
 };
->>>>>>> abfa9397
+
+declare module "handsontable" {
+    export var Handsontable: {
+      new (element: Element, options: ht.Options): ht.Methods;
+    };
+}
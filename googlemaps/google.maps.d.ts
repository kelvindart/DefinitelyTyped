--- conflicted
+++ resolved
@@ -1,2200 +1,2122 @@
-// Type definitions for Google Maps JavaScript API 3.20
-// Project: https://developers.google.com/maps/
-// Definitions by: Folia A/S <http://www.folia.dk>, Chris Wrench <https://github.com/cgwrench>
-// Definitions: https://github.com/borisyankov/DefinitelyTyped
-
-/*
-The MIT License
-
-Copyright (c) 2012 Folia A/S. http://www.folia.dk
-
-Permission is hereby granted, free of charge, to any person obtaining a copy
-of this software and associated documentation files (the "Software"), to deal
-in the Software without restriction, including without limitation the rights
-to use, copy, modify, merge, publish, distribute, sublicense, and/or sell
-copies of the Software, and to permit persons to whom the Software is
-furnished to do so, subject to the following conditions:
-
-The above copyright notice and this permission notice shall be included in
-all copies or substantial portions of the Software.
-
-THE SOFTWARE IS PROVIDED "AS IS", WITHOUT WARRANTY OF ANY KIND, EXPRESS OR
-IMPLIED, INCLUDING BUT NOT LIMITED TO THE WARRANTIES OF MERCHANTABILITY,
-FITNESS FOR A PARTICULAR PURPOSE AND NONINFRINGEMENT. IN NO EVENT SHALL THE
-AUTHORS OR COPYRIGHT HOLDERS BE LIABLE FOR ANY CLAIM, DAMAGES OR OTHER
-LIABILITY, WHETHER IN AN ACTION OF CONTRACT, TORT OR OTHERWISE, ARISING FROM,
-OUT OF OR IN CONNECTION WITH THE SOFTWARE OR THE USE OR OTHER DEALINGS IN
-THE SOFTWARE.
-*/
-
-declare module google.maps {
-
-    /***** Map *****/
-    export class Map extends MVCObject {
-        constructor (mapDiv: Element, opts?: MapOptions);
-        fitBounds(bounds: LatLngBounds): void;
-        getBounds(): LatLngBounds;
-        getCenter(): LatLng;
-        getDiv(): Element;
-        getHeading(): number;
-<<<<<<< HEAD
-        getMapTypeId(): MapTypeId|string;
-=======
-        getMapTypeId(): MapTypeId | string;
->>>>>>> 625cd68f
-        getProjection(): Projection;
-        getStreetView(): StreetViewPanorama;
-        getTilt(): number;
-        getZoom(): number;
-        panBy(x: number, y: number): void;
-        panTo(latLng: LatLng|LatLngLiteral): void;
-        panToBounds(latLngBounds: LatLngBounds): void;
-        setCenter(latlng: LatLng|LatLngLiteral): void;
-        setHeading(heading: number): void;
-<<<<<<< HEAD
-        setMapTypeId(mapTypeId: MapTypeId|string): void;
-=======
-        setMapTypeId(mapTypeId: MapTypeId | string): void;
->>>>>>> 625cd68f
-        setOptions(options: MapOptions): void;
-        setStreetView(panorama: StreetViewPanorama): void;
-        setTilt(tilt: number): void;
-        setZoom(zoom: number): void;
-        controls: MVCArray[]; //Array<MVCArray.<Node >>
-        data: Data;
-        mapTypes: MapTypeRegistry;
-        overlayMapTypes: MVCArray; // MVCArray<MapType>
-    }
-
-    export interface MapOptions {
-        backgroundColor?: string;
-        center?: LatLng;
-        disableDefaultUI?: boolean;
-        disableDoubleClickZoom?: boolean;
-        draggable?: boolean;
-        draggableCursor?: string;
-        draggingCursor?: string;
-        heading?: number;
-        keyboardShortcuts?: boolean;
-        mapMaker?: boolean;
-        mapTypeControl?: boolean;
-        mapTypeControlOptions?: MapTypeControlOptions;
-        mapTypeId?: MapTypeId;
-        maxZoom?: number;
-        minZoom?: number;
-        noClear?: boolean;
-        overviewMapControl?: boolean;
-        overviewMapControlOptions?: OverviewMapControlOptions;
-        panControl?: boolean;
-        panControlOptions?: PanControlOptions;
-        rotateControl?: boolean;
-        rotateControlOptions?: RotateControlOptions;
-        scaleControl?: boolean;
-        scaleControlOptions?: ScaleControlOptions;
-        scrollwheel?: boolean;
-        streetView?: StreetViewPanorama;
-        streetViewControl?: boolean;
-        streetViewControlOptions?: StreetViewControlOptions;
-        styles?: MapTypeStyle[];
-        tilt?: number;
-        zoom?: number;
-        zoomControl?: boolean;
-        zoomControlOptions?: ZoomControlOptions;
-    }
-
-    export enum MapTypeId {
-        HYBRID,
-        ROADMAP,
-        SATELLITE,
-        TERRAIN
-    }
-
-    /***** Controls *****/
-    export interface MapTypeControlOptions {
-<<<<<<< HEAD
-        mapTypeIds?: MapTypeId[]|string[];
-=======
-        mapTypeIds?: (MapTypeId | string)[];
->>>>>>> 625cd68f
-        position?: ControlPosition;
-        style?: MapTypeControlStyle;
-    }
-
-    export enum MapTypeControlStyle {
-        DEFAULT,
-        DROPDOWN_MENU,
-        HORIZONTAL_BAR
-    }
-
-    export interface OverviewMapControlOptions {
-        opened?: boolean;
-    }
-
-    export interface PanControlOptions {
-        position: ControlPosition;
-    }
-
-    export interface RotateControlOptions {
-        position: ControlPosition;
-    }
-
-    export interface ScaleControlOptions {
-        style?: ScaleControlStyle;
-    }
-
-    export enum ScaleControlStyle {
-        DEFAULT
-    }
-
-    export interface StreetViewControlOptions {
-        position: ControlPosition;
-    }
-
-    export interface ZoomControlOptions {
-        position?: ControlPosition;
-        style?: ZoomControlStyle;
-    }
-
-    export enum ZoomControlStyle {
-        DEFAULT,
-        LARGE,
-        SMALL
-    }
-
-    export enum ControlPosition {
-        BOTTOM_CENTER,
-        BOTTOM_LEFT,
-        BOTTOM_RIGHT,
-        LEFT_BOTTOM,
-        LEFT_CENTER,
-        LEFT_TOP,
-        RIGHT_BOTTOM,
-        RIGHT_CENTER,
-        RIGHT_TOP,
-        TOP_CENTER,
-        TOP_LEFT,
-        TOP_RIGHT
-    }
-
-    /***** Data *****/
-    export class Data extends MVCObject {
-<<<<<<< HEAD
-        constructor(options?: Data.DataOptions);
-        add(feature: Data.Feature|Data.FeatureOptions): Data.Feature;
-        addGeoJson(geoJson: Object, options?: Data.GeoJsonOptions): Data.Feature[];
-        contains(feature: Data.Feature): boolean;
-        forEach(callback: (feature: Data.Feature) => void): void;
-        getControlPosition(): ControlPosition;
-        getControls(): string[]; 
-        getDrawingMode(): string;        
-        getFeatureById(id: number|string): Data.Feature;
-        getMap(): Map;
-        getStyle(): Data.StylingFunction|Data.StyleOptions;
-        loadGeoJson(url: string, options?: Data.GeoJsonOptions, callback?: (features: Data.Feature[]) => void): void;
-        overrideStyle(feature: Data.Feature, style: Data.StyleOptions): void;
-        remove(feature: Data.Feature): void;
-        revertStyle(feature?: Data.Feature): void;
-        setControlPosition(controlPosition: ControlPosition): void;
-        setControls(controls: string[]): void;
-        setDrawingMode(drawingMode: string): void;
-=======
-        constructor(options?: google.maps.Data.DataOptions);
-        add(feature: google.maps.Data.Feature|google.maps.Data.FeatureOptions): google.maps.Data.Feature;
-        addGeoJson(geoJson: Object, options?: google.maps.Data.GeoJsonOptions): google.maps.Data.Feature[];
-        contains(feature: google.maps.Data.Feature): boolean;
-        forEach(callback: (feature:google.maps.Data.Feature) => void): void;
-        getFeatureById(id: number|string): google.maps.Data.Feature;
-        getMap(): Map;
-        getStyle(): google.maps.Data.StylingFunction|google.maps.Data.StyleOptions;
-        loadGeoJson(url: string, options?: google.maps.Data.GeoJsonOptions, callback?: (features:google.maps.Data.Feature[]) => void): void;
-        overrideStyle(feature: google.maps.Data.Feature, style: google.maps.Data.StyleOptions): void;
-        remove(feature: google.maps.Data.Feature): void;
-        revertStyle(feature?: google.maps.Data.Feature): void;
->>>>>>> 625cd68f
-        setMap(map: Map): void;
-        setStyle(style: google.maps.Data.StylingFunction|google.maps.Data.StyleOptions): void;
-        toGeoJson(callback: (feature: Object) => void): void;
-    }
-
-    export module Data {
-        export interface DataOptions {
-            controlPosition?: ControlPosition;
-            controls?: string[];
-            drawingMode?: string;
-            featureFactory?: (geometry: Data.Geometry) => Data.Feature;
-            map?: Map;
-            style?: Data.StylingFunction|Data.StyleOptions;
-        }
-
-        export interface GeoJsonOptions {
-            idPropertyName?: string;
-        }
-
-        export interface StyleOptions {
-            clickable?: boolean;
-            cursor?: string;
-            draggable?: boolean;
-            editable?: boolean;
-            fillColor?: string;
-            fillOpacity?: number;
-            icon?: string|Icon|Symbol;
-            shape?: MarkerShape;
-            strokeColor?: string;
-            strokeOpacity?: number;
-            strokeWeight?: number;
-            title?: string;
-            visible?: boolean;
-            zIndex?: number;
-        }
-
-        export type StylingFunction = (feature: Data.Feature) => Data.StyleOptions;
-
-        export class Feature {
-            constructor(options?: Data.FeatureOptions);
-            forEachProperty(callback: (value: any, name: string) => void): void;
-            getGeometry(): Data.Geometry;
-            getId(): number|string;
-            getProperty(name: string): any;
-            removeProperty(name: string): void;
-<<<<<<< HEAD
-            setGeometry(newGeometry: Data.Geometry|LatLng|LatLngLiteral): void;
-            setProperty(name: string, newValue: any): void
-            toGeoJson(callback: (feature: Object) => void): void
-=======
-            setGeometry(newGeometry: Data.Geometry|LatLng): void; // TODO LatLngLiteral
-            setProperty(name: string, newValue: any): void;
-            toGeoJson(callback: (feature: Object) => void): void;
->>>>>>> 625cd68f
-        }
-
-        export interface FeatureOptions {
-            geometry?: Data.Geometry|LatLng|LatLngLiteral;
-            id?: number|string;
-            properties?: Object;
-        }
-
-        export class Geometry {
-            getType(): string;
-        }
-        
-        export class Point extends Data.Geometry {
-            constructor(latLng: LatLng|LatLngLiteral);
-            get(): LatLng;
-        }
-        
-        export class MultiPoint extends Data.Geometry {
-            constructor(elements: LatLng[]|LatLngLiteral[]);
-            getArray(): LatLng[];
-            getAt(n: number): LatLng;
-            getLength(): number;
-        }
-        
-        export class LineString extends Data.Geometry {
-            constructor(elements: LatLng[]|LatLngLiteral[]);
-            getArray(): LatLng[];
-            getAt(n: number): LatLng;
-            getLength(): number;
-        }
-        
-        export class MultiLineString extends Data.Geometry {
-            constructor(elements: Data.LineString[]|LatLng[]|LatLngLiteral[]); 
-            getArray(): Data.LineString[];
-            getAt(n: number): Data.LineString;
-            getLength(): number;
-        }
-        
-        export class LinearRing extends Data.Geometry {
-            constructor(elements: LatLng[]|LatLngLiteral[]); 
-            getArray(): LatLng[];
-            getAt(n: number): LatLng;
-            getLength(): number;
-        }
-        
-        export class Polygon extends Data.Geometry {
-            constructor(elements: Data.LinearRing[]|LatLng[][]|LatLngLiteral[][]); 
-            getArray(): Data.LinearRing[];
-            getAt(n: number): Data.LinearRing;
-            getLength(): number;
-        }
-        
-        export class MultiPolygon extends Data.Geometry {
-            constructor(elements: Data.Polygon[]|LinearRing[][]|LatLng[][][]|LatLngLiteral[][][]);
-            getArray(): Data.Polygon[];
-            getAt(n: number): Data.Polygon;
-            getLength(): number;
-        }
-        
-        export class GeometryCollection extends Data.Geometry {
-            constructor(elements: Data.Geometry[]|LatLng[]|LatLngLiteral[]);
-            getArray(): Data.Geometry[];
-            getAt(n: number): Data.Geometry;
-            getLength(): number;
-        }
-        
-        export interface MouseEvent extends google.maps.MouseEvent {
-            feature: Data.Feature;
-        }
-        
-        export interface AddFeatureEvent {
-            feature: Data.Feature;
-        }
-        
-        export interface RemoveFeatureEvent {
-            feature: Data.Feature;
-        }
-        
-        export interface SetGeometryEvent  {
-            feature: Data.Feature;
-            newGeometry: Data.Geometry;
-            oldGeometry: Data.Geometry;
-        }
-        
-        export interface SetPropertyEvent  {
-            feature: Data.Feature;
-            name: string;
-            newValue: any;
-            oldValue: any;
-        } 
-        
-        export interface RemovePropertyEvent  {
-            feature: Data.Feature;
-            name: string;
-            oldValue: any;
-        }           
-    }
-
-    /***** Overlays *****/
-    export class Marker extends MVCObject {
-        static MAX_ZINDEX: number;
-        constructor (opts?: MarkerOptions);
-        getAnimation(): Animation;
-        getAttribution(): Attribution;
-        getClickable(): boolean;
-        getCursor(): string;
-        getDraggable(): boolean;
-        getIcon(): string|Icon|Symbol;
-        getMap(): Map|StreetViewPanorama;
-        getOpacity(): number;
-        getPlace(): Place;
-        getPosition(): LatLng;
-        getShape(): MarkerShape;
-        getTitle(): string;
-        getVisible(): boolean;
-        getZIndex(): number;
-        setAnimation(animation: Animation): void;
-        setAttribution(attribution: Attribution): void;
-        setClickable(flag: boolean): void;
-        setCursor(cursor: string): void;
-        setDraggable(flag: boolean): void;
-        setIcon(icon: string|Icon|Symbol): void;
-        setMap(map: Map|StreetViewPanorama): void;
-        getOpacity(opacity: number): void;
-        setOptions(options: MarkerOptions): void;
-        setPlace(place: Place): void;
-        setPosition(latlng: LatLng|LatLngLiteral): void;
-        setShape(shape: MarkerShape): void;
-        setTitle(title: string): void;
-        setVisible(visible: boolean): void;
-        setZIndex(zIndex: number): void;
-    }
-
-    export interface MarkerOptions {
-<<<<<<< HEAD
-        anchorPoint?:Point;
-        animation?: Animation;
-        attribution?: Attribution;
-        clickable?: boolean;
-        crossOnDrag?: boolean;
-=======
-        /** Which animation to play when marker is added to a map. */
-        animation?: Animation;
-        /** 
-         * If true, the marker receives mouse and touch events.
-         * @default true
-         */
-        clickable?: boolean;
-        /** Mouse cursor to show on hover. */
->>>>>>> 625cd68f
-        cursor?: string;
-        /** 
-         * If true, the marker can be dragged.
-         * @default false
-         */
-        draggable?: boolean;
-<<<<<<< HEAD
-        icon?: string|Icon|Symbol;
-        map?: Map|StreetViewPanorama;
-        opacity?: number;
-        optimized?: boolean;
-        place?: Place;
-        position?: LatLng;
-=======
-        flat?: boolean;
-        /**
-         * Icon for the foreground. 
-         * If a string is provided, it is treated as though it were an Icon with the string as url.
-         * @type {(string|Icon|Symbol)}
-         */
-        icon?: any;
-        /**
-         * Map on which to display Marker.
-         * @type {(Map|StreetViewPanorama)}
-         */
-        map?: any;
-        /**
-         * Optimization renders many markers as a single static element.
-         * Optimized rendering is enabled by default.
-         * Disable optimized rendering for animated GIFs or PNGs, or when each marker must be rendered 
-         * as a separate DOM element (advanced usage only).
-         */
-        optimized?: boolean;
-        /**
-         * Marker position. Required.
-         */
-        position?: LatLng;
-        raiseOnDrag?: boolean;
-        shadow?: any;
-        /** Image map region definition used for drag/click. */
->>>>>>> 625cd68f
-        shape?: MarkerShape;
-        /** Rollover text. */
-        title?: string;
-        /** If true, the marker is visible. */
-        visible?: boolean;
-        /**
-         * All markers are displayed on the map in order of their zIndex, 
-         * with higher values displaying in front of markers with lower values.
-         * By default, markers are displayed according to their vertical position on screen, 
-         * with lower markers appearing in front of markers further up the screen.
-         */
-        zIndex?: number;
-    }
-
-    export interface Icon {
-<<<<<<< HEAD
-        anchor?: Point;
-        origin?: Point;
-        scaledSize?: Size;
-        size?: Size;
-        url?: string;
-=======
-        /**
-         * The position at which to anchor an image in correspondence to the location of the marker on the map. 
-         * By default, the anchor is located along the center point of the bottom of the image.
-         */
-        anchor?: Point;
-        /**
-         * The position of the image within a sprite, if any.
-         * By default, the origin is located at the top left corner of the image (0, 0).
-         */
-        origin?: Point;
-        /**
-         * The size of the entire image after scaling, if any.
-         * Use this property to stretch/ shrink an image or a sprite.
-         */
-        scaledSize?: Size;
-        /**
-         * The display size of the sprite or image.
-         * When using sprites, you must specify the sprite size.
-         * If the size is not provided, it will be set when the image loads.
-         */
-        size?: Size;
-        /** The URL of the image or sprite sheet. */
-        url?: string;
-    }
-
-    export class MarkerImage {
-        constructor (url: string, size?: Size, origin?: Point, anchor?: Point, scaledSize?: Size);
-        anchor: Point;
-        origin: Point;
-        scaledSize: Size;
-        size: Size;
-        url: string;
->>>>>>> 625cd68f
-    }
-
-    export interface MarkerShape {
-        coords?: number[];
-        type?: string;
-    }
-
-    export interface Symbol {
-        /**
-         * The position of the symbol relative to the marker or polyline. 
-         * The coordinates of the symbol's path are translated left and up by the anchor's x and y coordinates respectively. 
-         * By default, a symbol is anchored at (0, 0). 
-         * The position is expressed in the same coordinate system as the symbol's path.
-         */
-        anchor?: Point;
-        /**
-         * The symbol's fill color. 
-         * All CSS3 colors are supported except for extended named colors. For symbol markers, this defaults to 'black'. 
-         * For symbols on polylines, this defaults to the stroke color of the corresponding polyline.
-         */
-        fillColor?: string;
-        /**
-         * The symbol's fill opacity.
-         * @default 0
-         */
-        fillOpacity?: number;
-<<<<<<< HEAD
-        path?: SymbolPath|string;
-=======
-        /**
-         * The symbol's path, which is a built-in symbol path, or a custom path expressed using SVG path notation. Required.
-         * @type {(SymbolPath|string)}
-         */
-        path?: any;
-        /**
-         * The angle by which to rotate the symbol, expressed clockwise in degrees. 
-         * Defaults to 0. 
-         * A symbol in an IconSequence where fixedRotation is false is rotated relative to the angle of the edge on which it lies.
-         */
->>>>>>> 625cd68f
-        rotation?: number;
-        /**
-         * The amount by which the symbol is scaled in size. 
-         * For symbol markers, this defaults to 1; after scaling, the symbol may be of any size. 
-         * For symbols on a polyline, this defaults to the stroke weight of the polyline; 
-         * after scaling, the symbol must lie inside a square 22 pixels in size centered at the symbol's anchor.
-         */
-        scale?: number;
-        /**
-         * The symbol's stroke color. All CSS3 colors are supported except for extended named colors. 
-         * For symbol markers, this defaults to 'black'.
-         * For symbols on a polyline, this defaults to the stroke color of the polyline.
-         */
-        strokeColor?: string;
-        /**
-         * The symbol's stroke opacity. For symbol markers, this defaults to 1. 
-         * For symbols on a polyline, this defaults to the stroke opacity of the polyline.
-         */
-        strokeOpacity?: number;
-        /** The symbol's stroke weight. Defaults to the scale of the symbol.v*/
-        strokeWeight?: number;
-    }
-
-    /** Built-in symbol paths. */
-    export enum SymbolPath {
-        /** A backward-pointing closed arrow. */
-        BACKWARD_CLOSED_ARROW,
-        /** A backward-pointing open arrow. */
-        BACKWARD_OPEN_ARROW,
-        /** A circle. */
-        CIRCLE,
-        /** A forward-pointing closed arrow. */
-        FORWARD_CLOSED_ARROW,
-        /** A forward-pointing open arrow. */
-        FORWARD_OPEN_ARROW
-    }
-
-    export enum Animation {
-        BOUNCE,
-        DROP
-    }
-
-    /**
-     * An overlay that looks like a bubble and is often connected to a marker.
-     * This class extends MVCObject. 
-     */
-    export class InfoWindow extends MVCObject {
-        /**
-         * Creates an info window with the given options.
-         * An InfoWindow can be placed on a map at a particular position or above a marker, 
-         * depending on what is specified in the options.
-         * Unless auto-pan is disabled, an InfoWindow will pan the map to make itself visible when it is opened.
-         * After constructing an InfoWindow, you must call open to display it on the map.
-         * The user can click the close button on the InfoWindow to remove it from the map, or the developer can call close() for the same effect.
-         */
-        constructor(opts?: InfoWindowOptions);
-        /** Closes this InfoWindow by removing it from the DOM structure. */
-        close(): void;
-        getContent(): string|Element;
-        getPosition(): LatLng;
-        getZIndex(): number;
-<<<<<<< HEAD
-        open(map?: Map|StreetViewPanorama, anchor?: MVCObject): void;
-        setContent(content: string|Node): void;
-=======
-        open(map?: Map, anchor?: MVCObject): void;
-        /**
-         * Opens this InfoWindow on the given map. Optionally, an InfoWindow can be associated with an anchor.
-         * In the core API, the only anchor is the Marker class.
-         * However, an anchor can be any MVCObject that exposes a LatLng position property and optionally 
-         * a Point anchorPoint property for calculating the pixelOffset (see InfoWindowOptions).
-         * The anchorPoint is the offset from the anchor's position to the tip of the InfoWindow.
-         */
-        open(map?: StreetViewPanorama, anchor?: MVCObject): void;
-        setContent(content: Node): void;
-        setContent(content: string): void;
->>>>>>> 625cd68f
-        setOptions(options: InfoWindowOptions): void;
-        setPosition(position: LatLng): void;
-        setZIndex(zIndex: number): void;
-    }
-
-    export interface InfoWindowOptions {
-<<<<<<< HEAD
-        content?: string|Node;
-=======
-        /**
-         * Content to display in the InfoWindow. This can be an HTML element, a plain-text string, or a string containing HTML.
-         * The InfoWindow will be sized according to the content.
-         * To set an explicit size for the content, set content to be a HTML element with that size.
-         * @type {(string|Node)}
-         */
-        content?: any;
-        /**
-         * Disable auto-pan on open. By default, the info window will pan the map so that it is fully visible when it opens.
-         */
->>>>>>> 625cd68f
-        disableAutoPan?: boolean;
-        /**
-         * Maximum width of the infowindow, regardless of content's width.
-         * This value is only considered if it is set before a call to open.
-         * To change the maximum width when changing content, call close, setOptions, and then open.
-         */
-        maxWidth?: number;
-        /**
-         * The offset, in pixels, of the tip of the info window from the point on the map 
-         * at whose geographical coordinates the info window is anchored. 
-         * If an InfoWindow is opened with an anchor, the pixelOffset will be calculated from the anchor's anchorPoint property.
-         */
-        pixelOffset?: Size;
-<<<<<<< HEAD
-        position?: LatLng|LatLngLiteral;
-=======
-        /**
-         * The LatLng at which to display this InfoWindow. If the InfoWindow is opened with an anchor, the anchor's position will be used instead.
-         */
-        position?: LatLng;
-        /**
-         * All InfoWindows are displayed on the map in order of their zIndex, 
-         * with higher values displaying in front of InfoWindows with lower values. 
-         * By default, InfoWindows are displayed according to their latitude, 
-         * with InfoWindows of lower latitudes appearing in front of InfoWindows at higher latitudes.
-         * InfoWindows are always displayed in front of markers.
-         */
->>>>>>> 625cd68f
-        zIndex?: number;
-    }
-
-    export class Polyline extends MVCObject {
-        constructor (opts?: PolylineOptions);
-        getDraggable(): boolean;
-        getEditable(): boolean;
-        getMap(): Map;
-        getPath(): MVCArray; // MVCArray<LatLng>
-        getVisible(): boolean;
-        setDraggable(draggable: boolean): void;
-        setEditable(editable: boolean): void;
-        setMap(map: Map): void;
-        setOptions(options: PolylineOptions): void;
-        setPath(path: MVCArray|LatLng[]|LatLngLiteral[]): void; // MVCArray<LatLng>|Array<LatLng|LatLngLiteral>
-        setVisible(visible: boolean): void;
-    }
-
-    export interface PolylineOptions {
-        clickable?: boolean;
-        draggable?: boolean;
-        editable?: boolean;
-        geodesic?: boolean;
-        icons?: IconSequence[];
-        map?: Map;
-        path?: MVCArray|LatLng[]|LatLngLiteral[]; // MVCArray<LatLng>|Array<LatLng|LatLngLiteral>
-        strokeColor?: string;
-        strokeOpacity?: number;
-        strokeWeight?: number;
-        visible?: boolean;
-        zIndex?: number;
-    }
-
-    export interface IconSequence {
-        fixedRotation?: boolean;
-        icon?: Symbol;
-        offset?: string;
-        repeat?: string;
-    }
-
-    export class Polygon extends MVCObject {
-        constructor (opts?: PolygonOptions);
-        getDraggable(): boolean;
-        getEditable(): boolean;
-        getMap(): Map;
-        getPath(): MVCArray; // MVCArray<LatLng>
-        getPaths(): MVCArray; // MVCArray<MVCArray<LatLng>>
-        getVisible(): boolean;
-        setDraggable(draggable: boolean): void;
-        setEditable(editable: boolean): void;
-        setMap(map: Map): void;
-        setOptions(options: PolygonOptions): void;
-        setPath(path: MVCArray|LatLng[]|LatLngLiteral[]): void;
-        setPaths(paths: MVCArray): void;
-        setPaths(paths: MVCArray[]): void;
-        setPaths(path: LatLng[]): void;
-        setPaths(path: LatLng[][]): void;
-        setPaths(path: LatLngLiteral[]): void;
-        setPaths(path: LatLngLiteral[][]): void;
-        setVisible(visible: boolean): void;
-    }
-
-    export interface  PolygonOptions {
-        clickable?: boolean;
-        draggable?: boolean;
-        editable?: boolean;
-        fillColor?: string;
-        fillOpacity?: number;
-        geodesic?: boolean;
-        map?: Map;
-        paths?: any[]; // MVCArray<MVCArray<LatLng>>|MVCArray<LatLng>|Array<Array<LatLng|LatLngLiteral>>|Array<LatLng|LatLngLiteral>
-        strokeColor?: string;
-        strokeOpacity?: number;
-        strokePosition?: StrokePosition;
-        strokeWeight?: number;
-        visible?: boolean;
-        zIndex?: number;
-    }
-
-    export interface PolyMouseEvent {
-        edge?: number;
-        path?: number;
-        vertex?: number;
-    }
-
-    export class Rectangle extends MVCObject {
-        constructor (opts?: RectangleOptions);
-        getBounds(): LatLngBounds;
-        getDraggable(): boolean;
-        getEditable(): boolean;
-        getMap(): Map;
-        getVisible(): boolean;
-        setBounds(bounds: LatLngBounds): void;
-        setDraggable(draggable: boolean): void;
-        setEditable(editable: boolean): void;
-        setMap(map: Map): void;
-        setOptions(options: RectangleOptions): void;
-        setVisible(visible: boolean): void;
-    }
-
-    export interface RectangleOptions {
-        bounds?: LatLngBounds;
-        clickable?: boolean;
-        draggable?: boolean;
-        editable?: boolean;
-        fillColor?: string;
-        fillOpacity?: number;
-        map?: Map;
-        strokeColor?: string;
-        strokeOpacity?: number;
-        strokePosition?: StrokePosition;
-        strokeWeight?: number;
-        visible?: boolean;
-        zIndex?: number;
-    }
-
-    export class Circle extends MVCObject {
-        constructor (opts?: CircleOptions);
-        getBounds(): LatLngBounds;
-        getCenter(): LatLng;
-        getDraggable(): boolean;
-        getEditable(): boolean;
-        getMap(): Map;
-        getRadius(): number;
-        getVisible(): boolean;
-        setCenter(center: LatLng|LatLngLiteral): void;
-        setDraggable(draggable: boolean): void;
-        setEditable(editable: boolean): void;
-        setMap(map: Map): void;
-        setOptions(options: CircleOptions): void;
-        setRadius(radius: number): void;
-        setVisible(visible: boolean): void;
-    }
-
-    export interface CircleOptions {
-        center?: LatLng;
-        clickable?: boolean;
-        draggable?: boolean;
-        editable?: boolean;
-        fillColor?: string;
-        fillOpacity?: number;
-        map?: Map;
-        radius?: number;
-        strokeColor?: string;
-        strokeOpacity?: number;
-        strokePosition?: StrokePosition;
-        strokeWeight?: number;
-        visible?: boolean;
-        zIndex?: number;
-    }
-
-    export enum StrokePosition {
-        CENTER,
-        INSIDE,
-        OUTSIDE
-    }
-
-    export class GroundOverlay extends MVCObject {
-        constructor (url: string, bounds: LatLngBounds, opts?: GroundOverlayOptions);
-        getBounds(): LatLngBounds;
-        getMap(): Map;
-        getOpacity(): number;
-        getUrl(): string;
-        setMap(map: Map): void;
-        setOpacity(opacity: number): void;
-    }
-
-    export interface GroundOverlayOptions {
-        clickable?: boolean;
-        map?: Map;
-        opacity?: number;
-    }
-
-    export class OverlayView extends MVCObject {
-        draw(): void;
-        getMap(): Map|StreetViewPanorama;
-        getPanes(): MapPanes;
-        getProjection(): MapCanvasProjection;
-        onAdd(): void;
-        onRemove(): void;
-        setMap(map: Map|StreetViewPanorama): void;
-    }
-
-    export interface MapPanes {
-        floatPane: Element;
-        mapPane: Element;
-        markerLayer: Element;
-        overlayLayer: Element;
-        overlayMouseTarget: Element;
-    }
-
-    export class MapCanvasProjection extends MVCObject {
-        fromContainerPixelToLatLng(pixel: Point, nowrap?: boolean): LatLng;
-        fromDivPixelToLatLng(pixel: Point, nowrap?: boolean): LatLng;
-        fromLatLngToContainerPixel(latLng: LatLng): Point;
-        fromLatLngToDivPixel(latLng: LatLng): Point;
-        getWorldWidth(): number;
-    }
-
-    /***** Services *****/
-    export class Geocoder {
-        geocode(request: GeocoderRequest, callback: (results: GeocoderResult[], status: GeocoderStatus) => void ): void;
-    }
-
-    export interface GeocoderRequest {
-        address?: string;
-        bounds?: LatLngBounds;
-        componentRestrictions: GeocoderComponentRestrictions;
-        location?: LatLng|LatLngLiteral;
-        region?: string;
-    }
-
-    export interface GeocoderComponentRestrictions {
-        administrativeArea: string;
-        country: string;
-        locality: string;
-        postalCode:	string;
-        route: string;
-    }
-
-    export enum GeocoderStatus {
-        ERROR,
-        INVALID_REQUEST,
-        OK,
-        OVER_QUERY_LIMIT,
-        REQUEST_DENIED,
-        UNKNOWN_ERROR,
-        ZERO_RESULTS
-    }
-
-    export interface GeocoderResult {
-        address_components: GeocoderAddressComponent[];
-        formatted_address: string;
-        geometry: GeocoderGeometry;
-        partial_match: boolean;
-        postcode_localities: string[]        
-        types: string[];
-    }
-
-    export interface GeocoderAddressComponent {
-        long_name: string;
-        short_name: string;
-        types: string[];
-    }
-
-    export interface GeocoderGeometry {
-        bounds: LatLngBounds;
-        location: LatLng;
-        location_type: GeocoderLocationType;
-        viewport: LatLngBounds;
-    }
-
-    export enum GeocoderLocationType {
-        APPROXIMATE,
-        GEOMETRIC_CENTER,
-        RANGE_INTERPOLATED,
-        ROOFTOP
-    }
-
-    export class DirectionsRenderer extends MVCObject {
-        constructor (opts?: DirectionsRendererOptions);
-        getDirections(): DirectionsResult;
-        getMap(): Map;
-        getPanel(): Element;
-        getRouteIndex(): number;
-        setDirections(directions: DirectionsResult): void;
-        setMap(map: Map): void;
-        setOptions(options: DirectionsRendererOptions): void;
-        setPanel(panel: Element): void;
-        setRouteIndex(routeIndex: number): void;
-    }
-
-    export interface DirectionsRendererOptions {
-        directions?: DirectionsResult;
-        draggable?: boolean;
-        hideRouteList?: boolean;
-        infoWindow?: InfoWindow;
-        map?: Map;
-        markerOptions?: MarkerOptions;
-        panel?: Element;
-        polylineOptions?: PolylineOptions;
-        preserveViewport?: boolean;
-        routeIndex?: number;
-        suppressBicyclingLayer?: boolean;
-        suppressInfoWindows?: boolean;
-        suppressMarkers?: boolean;
-        suppressPolylines?: boolean;
-    }
-
-    export class DirectionsService {
-        route(request: DirectionsRequest, callback: (result: DirectionsResult, status: DirectionsStatus) => void ): void;
-    }
-
-    export interface DirectionsRequest {
-        avoidFerries?: boolean;
-        avoidHighways?: boolean;
-        avoidTolls?: boolean;
-        destination?: LatLng|string;
-        durationInTraffic?: boolean;
-        optimizeWaypoints?: boolean;
-        origin?: LatLng|string;
-        provideRouteAlternatives?: boolean;
-        region?: string;
-        transitOptions?: TransitOptions;
-        travelMode?: TravelMode;
-        unitSystem?: UnitSystem;
-        waypoints?: DirectionsWaypoint[];
-    }
-
-    export enum TravelMode {
-        BICYCLING,
-        DRIVING,
-        TRANSIT,
-        WALKING
-    }
-
-    export enum UnitSystem {
-        IMPERIAL,
-        METRIC
-    }
-
-    export interface TransitOptions {
-        arrivalTime?: Date;
-        departureTime?: Date;
-        modes: TransitMode[];
-        routingPreference: TransitRoutePreference;
-    }
-
-    export enum TransitMode {
-        BUS,
-        RAIL,
-        SUBWAY,
-        TRAIN,
-        TRAM
-    } 
-    
-    export enum TransitRoutePreference
-    {
-        FEWER_TRANSFERS,
-        LESS_WALKING
-    }
-    
-    export interface TransitFare { }
-
-    export interface DirectionsWaypoint {
-        location: LatLng|string;
-        stopover: boolean;
-    }
-
-    export enum DirectionsStatus {
-        INVALID_REQUEST,
-        MAX_WAYPOINTS_EXCEEDED,
-        NOT_FOUND,
-        OK,
-        OVER_QUERY_LIMIT,
-        REQUEST_DENIED,
-        UNKNOWN_ERROR,
-        ZERO_RESULTS
-    }
-
-    export interface DirectionsResult {
-        routes: DirectionsRoute[];
-    }
-
-    export interface DirectionsRoute {
-<<<<<<< HEAD
-        bounds: LatLngBounds;
-        copyrights: string;
-        fare: TransitFare;
-=======
->>>>>>> 625cd68f
-        legs: DirectionsLeg[];
-        waypoint_order: number[];
-        overview_path: LatLng[];
-        overview_polyline: string;
-<<<<<<< HEAD
-=======
-        bounds: LatLngBounds;
-        copyrights: string;
->>>>>>> 625cd68f
-        warnings: string[];
-    }
-
-    export interface DirectionsLeg {
-        arrival_time: Time;
-        departure_time: Time;
-        distance: Distance;
-        duration: Duration;
-        duration_in_traffic: Duration;
-        end_address: string;
-        end_location: LatLng;
-        start_address: string;
-        start_location: LatLng;
-        steps: DirectionsStep[];
-        via_waypoints: LatLng[];
-    }
-
-    export interface DirectionsStep {
-        distance: Distance;
-        duration: Duration;
-        end_location: LatLng;
-        instructions: string;
-        path: LatLng[];
-        start_location: LatLng;
-        steps: DirectionsStep;
-        transit: TransitDetails;
-        travel_mode: TravelMode;
-    }
-
-    export interface Distance {
-        text: string;
-        value: number;
-    }
-
-    export interface Duration {
-        text: string;
-        value: number;
-    }
-
-    export interface Time {
-        text: string;
-        time_zone: string;
-        value: Date;
-    }
-
-    export interface TransitDetails {
-        arrival_stop: TransitStop;
-        arrival_time: Time;
-        departure_stop: TransitStop;
-        departure_time: Time;
-        headsign: string;
-        headway: number;
-        line: TransitLine;
-        num_stops: number;
-    }
-
-    export interface TransitStop {
-        location: LatLng;
-        name: string;
-    }
-
-    export interface TransitLine {
-        agencies: TransitAgency[];
-        color: string;
-        icon: string;
-        name: string;
-        short_name: string;
-        text_color: string;
-        url: string;
-        vehicle: TransitVehicle;
-    }
-
-    export interface TransitAgency {
-        name: string;
-        phone: string;
-        url: string;
-    }
-
-    export interface TransitVehicle {
-        icon: string;
-        local_icon: string;
-        name: string;
-        type: VehicleType;
-    }
-    
-    export enum VehicleType
-    {
-        BUS,
-        CABLE_CAR,
-        COMMUTER_TRAIN,
-        FERRY,
-        FUNICULAR,
-        GONDOLA_LIFT,
-        HEAVY_RAIL,
-        HIGH_SPEED_TRAIN,
-        INTERCITY_BUS,
-        METRO_RAIL,
-        MONORAIL,
-        OTHER,
-        RAIL,
-        SHARE_TAXI,
-        SUBWAY,
-        TRAM,
-        TROLLEYBUS
-    }
-
-    export class ElevationService {
-        getElevationAlongPath(request: PathElevationRequest, callback: (results: ElevationResult[], status: ElevationStatus) => void ): void;
-        getElevationForLocations(request: LocationElevationRequest, callback: (results: ElevationResult[], status: ElevationStatus) => void ): void;
-    }
-
-    export interface LocationElevationRequest {
-        locations: LatLng[];
-    }
-
-    export interface PathElevationRequest {
-        path?: LatLng[];
-        samples?: number;
-    }
-
-    export interface ElevationResult {
-        elevation: number;
-        location: LatLng;
-        resolution: number;
-    }
-
-    export enum ElevationStatus {
-        INVALID_REQUEST,
-        OK,
-        OVER_QUERY_LIMIT,
-        REQUEST_DENIED,
-        UNKNOWN_ERROR
-    }
-
-    export class MaxZoomService {
-        getMaxZoomAtLatLng(latlng: LatLng|LatLngLiteral, callback: (result: MaxZoomResult) => void ): void;
-    }
-
-    export interface MaxZoomResult {
-        status: MaxZoomStatus;
-        zoom: number;
-    }
-
-    export enum MaxZoomStatus {
-        ERROR,
-        OK
-    }
-
-    export class DistanceMatrixService {
-        getDistanceMatrix(request: DistanceMatrixRequest, callback: (response: DistanceMatrixResponse, status: DistanceMatrixStatus) => void ): void;
-    }
-
-    export interface DistanceMatrixRequest {
-        avoidFerries?: boolean;
-        avoidHighways?: boolean;
-        avoidTolls?: boolean;
-        destinations?: LatLng[]|string[];
-        durationInTraffic?: boolean;
-        origins?: LatLng[]|string[];
-        region?: string;
-        transitOptions?: TransitOptions;
-        travelMode?: TravelMode;
-        unitSystem?: UnitSystem;
-    }
-
-    export interface DistanceMatrixResponse {
-        destinationAddresses: string[];
-        originAddresses: string[];
-        rows: DistanceMatrixResponseRow[];
-    }
-
-    export interface DistanceMatrixResponseRow {
-        elements: DistanceMatrixResponseElement[];
-    }
-
-    export interface DistanceMatrixResponseElement {
-        distance: Distance;
-        duration: Duration;
-        fare: TransitFare;
-        status: DistanceMatrixElementStatus;
-    }
-
-    export enum DistanceMatrixStatus {
-        INVALID_REQUEST,
-        MAX_DIMENSIONS_EXCEEDED,
-        MAX_ELEMENTS_EXCEEDED,
-        OK,
-        OVER_QUERY_LIMIT,
-        REQUEST_DENIED,
-        UNKNOWN_ERROR
-    }
-
-    export enum DistanceMatrixElementStatus {
-        NOT_FOUND,
-        OK,
-        ZERO_RESULTS
-    }
-    
-    /***** Save to Google Maps *****/
-    export interface Attribution {
-        iosDeepLinkId?: string;
-        source?: string;
-        webUrl?: string;
-    }
-
-    export interface Place {
-        location?: LatLng|LatLngLiteral;
-        placeId?: string;
-        query?: string;
-    }
-    
-    export class SaveWidget {
-        constructor(container: Node, opts?: SaveWidgetOptions);
-        getAttribution(): Attribution;
-        getPlace(): Place;
-        setAttribution(attribution: Attribution): void;
-        setOptions(opts: SaveWidgetOptions): void;
-        setPlace(place: Place): void;        
-    }
-    
-    export interface SaveWidgetOptions{
-        attribution?: Attribution;
-        place?:	Place;
-    }
-
-    /***** Map Types *****/
-    export interface MapType {
-        getTile(tileCoord: Point, zoom: number, ownerDocument: Document): Element;
-        releaseTile(tile: Element): void;
-        alt?: string;
-        maxZoom?: number;
-        minZoom?: number;
-        name?: string;
-        projection?: Projection;
-        radius?: number;
-        tileSize?: Size;
-    }
-
-    export class MapTypeRegistry extends MVCObject {
-        constructor ();
-        set(id: string, mapType: MapType): void;
-    }
-
-    export interface Projection {
-        fromLatLngToPoint(latLng: LatLng, point?: Point): Point;
-        fromPointToLatLng(pixel: Point, noWrap?: boolean): LatLng;
-    }
-
-    export class ImageMapType extends MVCObject implements MapType {
-        constructor (opts: ImageMapTypeOptions);
-        getOpacity(): number;
-        setOpacity(opacity: number): void;
-        getTile(tileCoord: Point, zoom: number, ownerDocument: Document): Element;
-        releaseTile(tile: Element): void;
-    }
-
-    export interface ImageMapTypeOptions {
-        alt?: string;
-        getTileUrl: (tileCoord: Point, zoom: number) => string;
-        maxZoom?: number;
-        minZoom?: number;
-        name?: string;
-        opacity?: number;
-        tileSize?: Size;
-    }
-
-    export class StyledMapType {
-        constructor (styles: MapTypeStyle[], options?: StyledMapTypeOptions);
-    }
-
-    export interface StyledMapTypeOptions {
-        alt?: string;
-        maxZoom?: number;
-        minZoom?: number;
-        name?: string;
-    }
-
-    export interface MapTypeStyle {
-        elementType?: string|MapTypeStyleElementType;
-        featureType?: string|MapTypeStyleFeatureType;
-        stylers?: MapTypeStyler[];
-    }
-
-    export interface MapTypeStyleFeatureType {
-        administrative?: {
-            country?: string;
-            land_parcel?: string;
-            locality?: string;
-            neighborhood?: string;
-            province?: string;
-        };
-        all?: string;
-        landscape?: {
-            man_made?: string;
-            natural?: string;
-        };
-        poi?: {
-            attraction?: string;
-            business?: string;
-            government?: string;
-            medical?: string;
-            park?: string;
-            place_of_worship?: string;
-            school?: string;
-            sports_complex?: string;
-        };
-        road?: {
-            arterial?: string;
-            highway?: {
-                controlled_access?: string;
-            };
-            local?: string;
-        };
-        transit?: {
-            line?: string;
-            station?: {
-                airport?: string;
-                bus?: string;
-                rail?: string;
-            };
-        };
-        water?: string;
-    }
-
-    export enum MapTypeStyleElementType {
-        all,
-        geometry,
-        labels
-    }
-
-    export interface MapTypeStyler {
-        gamma?: number;
-        hue?: string;
-        invert_lightness?: boolean;
-        lightness?: number;
-        saturation?: number;
-        visibility?: string;
-    }
-
-    /***** Layers *****/
-    export class BicyclingLayer extends MVCObject {
-        constructor ();
-        getMap(): Map;
-        setMap(map: Map): void;
-    }
-
-    export class FusionTablesLayer extends MVCObject {
-        constructor (options: FusionTablesLayerOptions);
-        getMap(): Map;
-        setMap(map: Map): void;
-        setOptions(options: FusionTablesLayerOptions): void;
-    }
-
-    export interface FusionTablesLayerOptions {
-        clickable?: boolean;
-        heatmap?: FusionTablesHeatmap;
-        map?: Map;
-        query?: FusionTablesQuery;
-        styles?: FusionTablesStyle[];
-        suppressInfoWindows?: boolean;
-    }
-
-    export interface FusionTablesQuery {
-        from?: string;
-        limit?: number;
-        offset?: number;
-        orderBy?: string;
-        select?: string;
-        where?: string;
-    }
-
-    export  interface FusionTablesStyle {
-        markerOptions?: FusionTablesMarkerOptions;
-        polygonOptions?: FusionTablesPolygonOptions;
-        polylineOptions?: FusionTablesPolylineOptions;
-        where?: string;
-    }
-
-    export interface FusionTablesHeatmap {
-        enabled: boolean;
-    }
-
-    export interface FusionTablesMarkerOptions {
-        iconName: string;
-    }
-
-    export interface FusionTablesPolygonOptions {
-        fillColor?: string;
-        fillOpacity?: number;
-        strokeColor?: string;
-        strokeOpacity?: number;
-        strokeWeight?: number;
-    }
-
-    export interface FusionTablesPolylineOptions {
-        strokeColor?: string;
-        strokeOpacity?: number;
-        strokeWeight?: number;
-    }
-
-    export interface FusionTablesMouseEvent {
-        infoWindowHtml: string;
-        latLng: LatLng;
-        pixelOffset: Size;
-        row: Object;
-    }
-
-    export interface FusionTablesCell {
-        columnName: string;
-        value: string;
-    }
-
-    export class KmlLayer extends MVCObject {
-        constructor (url: string, opts?: KmlLayerOptions);
-        getDefaultViewport(): LatLngBounds;
-        getMap(): Map;
-        getMetadata(): KmlLayerMetadata;
-        getStatus(): KmlLayerStatus;
-        getUrl(): string;
-        setMap(map: Map): void;
-    }
-
-    export interface KmlLayerOptions {
-        clickable?: boolean;
-        map?: Map;
-        preserveViewport?: boolean;
-        suppressInfoWindows?: boolean;
-    }
-
-    export interface KmlLayerMetadata {
-        author: KmlAuthor;
-        description: string;
-        name: string;
-        snippet: string;
-    }
-
-    export enum KmlLayerStatus {
-        DOCUMENT_NOT_FOUND,
-        DOCUMENT_TOO_LARGE,
-        FETCH_ERROR,
-        INVALID_DOCUMENT,
-        INVALID_REQUEST,
-        LIMITS_EXCEEDED,
-        OK,
-        TIMED_OUT,
-        UNKNOWN
-    }
-
-    export interface KmlMouseEvent {
-        featureData: KmlFeatureData;
-        latLng: LatLng;
-        pixelOffset: Size;
-    }
-
-    export interface KmlFeatureData {
-        author: KmlAuthor;
-        description: string;
-        id: string;
-        infoWindowHtml: string;
-        name: string;
-        snippet: string;
-    }
-
-    export interface KmlAuthor {
-        email: string;
-        name: string;
-        uri: string;
-    }
-
-    export class TrafficLayer extends MVCObject {
-        constructor ();
-        getMap(): void;
-        setMap(map: Map): void;
-    }
-
-    export class TransitLayer extends MVCObject {
-        constructor ();
-        getMap(): void;
-        setMap(map: Map): void;
-    }
-
-    /***** Street View *****/
-    export class StreetViewPanorama {
-        constructor (container: Element, opts?: StreetViewPanoramaOptions);
-        controls: MVCArray[];
-        getLinks(): StreetViewLink[];
-        getPano(): string;
-        getPosition(): LatLng;
-        getPov(): StreetViewPov;
-        getVisible(): boolean;
-        registerPanoProvider(provider: (input: string) => StreetViewPanoramaData): void;
-        setPano(pano: string): void;
-        setPosition(latLng: LatLng): void;
-        setPov(pov: StreetViewPov): void;
-        setVisible(flag: boolean): void;
-
-    }
-
-    export interface StreetViewPanoramaOptions {
-        addressControl?: boolean;
-        addressControlOptions?: StreetViewAddressControlOptions;
-        clickToGo?: boolean;
-        disableDoubleClickZoom?: boolean;
-        enableCloseButton?: boolean;
-        imageDateControl?: boolean;
-        linksControl?: boolean;
-        panControl?: boolean;
-        panControlOptions?: PanControlOptions;
-        pano?: string;
-        panoProvider?: (input: string) => StreetViewPanoramaData;
-        position?: LatLng;
-        pov?: StreetViewPov;
-        scrollwheel?: boolean;
-        visible?: boolean;
-        zoomControl?: boolean;
-        zoomControlOptions?: ZoomControlOptions;
-    }
-
-    export interface StreetViewAddressControlOptions {
-        position: ControlPosition;
-    }
-
-    export interface StreetViewLink {
-        description?: string;
-        heading?: number;
-        pano?: string;
-    }
-
-    export interface StreetViewPov {
-        heading?: number;
-        pitch?: number;
-        zoom?: number;
-    }
-
-    export interface StreetViewPanoramaData {
-        opyright?: string;
-        imageDate?: string;
-        links?: StreetViewLink[];
-        location?: StreetViewLocation;
-        tiles?: StreetViewTileData;
-    }
-
-    export interface StreetViewLocation {
-        description?: string;
-        latLng?: LatLng;
-        pano?: string;
-    }
-
-    export interface StreetViewTileData {
-        centerHeading?: number;
-        tileSize?: Size;
-        worldSize?: Size;
-    }
-
-    export class StreetViewService {
-        getPanoramaById(pano: string, callback: (streetViewPanoramaData: StreetViewPanoramaData, streetViewStatus: StreetViewStatus) => void ): void;
-        getPanoramaByLocation(latlng: LatLng, radius: number, callback: (streetViewPanoramaData: StreetViewPanoramaData, streetViewStatus: StreetViewStatus) => void ): void;
-    }
-
-    export enum StreetViewStatus {
-        OK,
-        UNKNOWN_ERROR,
-        ZERO_RESULTS
-    }
-
-    /***** Events *****/
-    export interface MapsEventListener { }
-
-    export class event {
-        static addDomListener(instance: any, eventName: string, handler: (event?: any, ...args: any[]) => void , capture?: boolean): MapsEventListener;
-        static addDomListener(instance: any, eventName: string, handler: Function, capture?: boolean): MapsEventListener;
-        static addDomListenerOnce(instance: any, eventName: string, handler: (event?: any, ...args: any[]) => void , capture?: boolean): MapsEventListener;
-        static addDomListenerOnce(instance: any, eventName: string, handler: Function, capture?: boolean): MapsEventListener;
-        static addListener(instance: any, eventName: string, handler: (event?: any, ...args: any[]) => void ): MapsEventListener;
-        static addListener(instance: any, eventName: string, handler: Function): MapsEventListener;
-        static addListenerOnce(instance: any, eventName: string, handler: (event?: any, ...args: any[]) => void ): MapsEventListener;
-        static addListenerOnce(instance: any, eventName: string, handler: Function): MapsEventListener;
-        static clearInstanceListeners(instance: any): void;
-        static clearListeners(instance: any, eventName: string): void;
-        static removeListener(listener: MapsEventListener): void;
-        static trigger(instance: any, eventName: string, ...args: any[]): void;
-    }
-
-    export interface MouseEvent {
-        stop(): void;
-        latLng: LatLng;
-    }
-
-    /* **** Base **** */
-
-    /**
-     * A LatLng is a point in geographical coordinates: latitude and longitude.
-     * 
-     * * Latitude ranges between -90 and 90 degrees, inclusive.
-     *   Values above or below this range will be clamped to the range [-90, 90].
-     *   This means that if the value specified is less than -90, it will be set to -90.
-     *   And if the value is greater than 90, it will be set to 90.
-     * * Longitude ranges between -180 and 180 degrees, inclusive.
-     *   Values above or below this range will be wrapped so that they fall within the range.
-     *   For example, a value of -190 will be converted to 170. A value of 190 will be converted to -170.
-     *   This reflects the fact that longitudes wrap around the globe.
-     * 
-     * Although the default map projection associates longitude with the x-coordinate of the map, and latitude with the y-coordinate, 
-     * the latitude coordinate is always written first, followed by the longitude.
-     * Notice that you cannot modify the coordinates of a LatLng. If you want to compute another point, you have to create a new one.
-     */
-    export class LatLng {
-        /**
-         * Creates a LatLng object representing a geographic point.
-         * Note the ordering of latitude and longitude.
-         * @param lat Latitude is specified in degrees within the range [-90, 90].
-         * @param lng Longitude is specified in degrees within the range [-180, 180].
-         * @param noWrap Set noWrap to true to enable values outside of this range.
-         */
-        constructor(lat: number, lng: number, noWrap?: boolean);
-        /** Comparison function. */
-        equals(other: LatLng): boolean;
-        /** Returns the latitude in degrees. */
-        lat(): number;
-        /** Returns the longitude in degrees. */
-        lng(): number;
-        /** Converts to string representation. */
-        toString(): string;
-        /** Returns a string of the form "lat,lng". We round the lat/lng values to 6 decimal places by default. */
-        toUrlValue(precision?: number): string;
-    }
-
-    export type LatLngLiteral = { lat: number; lng: number }
-
-    export class LatLngBounds {
-        constructor (sw?: LatLng, ne?: LatLng);
-        contains(latLng: LatLng): boolean;
-        equals(other: LatLngBounds): boolean;
-        extend(point: LatLng): LatLngBounds;
-        getCenter(): LatLng;
-        getNorthEast(): LatLng;
-        getSouthWest(): LatLng;
-        intersects(other: LatLngBounds): boolean;
-        isEmpty(): boolean;
-        toSpan(): LatLng;
-        toString(): string;
-        toUrlValue(precision?: number): string;
-        union(other: LatLngBounds): LatLngBounds;
-    }
-
-
-    export class Point {
-        /** A point on a two-dimensional plane. */
-        constructor(x: number, y: number);
-        /** The X coordinate */
-        x: number;
-        /** The Y coordinate */
-        y: number;
-        /** Compares two Points */
-        equals(other: Point): boolean;
-        /** Returns a string representation of this Point. */
-        toString(): string;
-    }
-
-    export class Size {
-        constructor (width: number, height: number, widthUnit?: string, heightUnit?: string);
-        height: number;
-        width: number;
-        equals(other: Size): boolean;
-        toString(): string;
-    }
-
-    /***** MVC *****/
-    export class MVCObject {
-        constructor ();
-        addListener(eventName: string, handler: (...args: any[]) => void): MapsEventListener;
-        bindTo(key: string, target: MVCObject, targetKey?: string, noNotify?: boolean): void;
-        changed(key: string): void;
-        get(key: string): any;
-        notify(key: string): void;
-        set(key: string, value: any): void;
-        setValues(values: any): void;
-        unbind(key: string): void;
-        unbindAll(): void;
-    }
-
-    export class MVCArray extends MVCObject {
-        constructor (array?: any[]);
-        clear(): void;
-        forEach(callback: (elem: any, i: number) => void): void;
-        getArray(): any[];
-        getAt(i: number): any;
-        getLength(): number;
-        insertAt(i: number, elem: any): void;
-        pop(): any;
-        push(elem: any): number;
-        removeAt(i: number): any;
-        setAt(i: number, elem: any): void;
-    }
-
-    /***** Geometry Library *****/
-    export module geometry {
-        export class encoding {
-            static decodePath(encodedPath: string): LatLng[];
-            static encodePath(path: any[]): string;
-        }
-
-        export class spherical {
-            static computeArea(path: any[], radius?: number): number;
-            static computeDistanceBetween(from: LatLng, to: LatLng, radius?: number): number;
-            static computeHeading(from: LatLng, to: LatLng): number;
-            static computeLength(path: any[], radius?: number): number;
-            static computeOffset(from: LatLng, distance: number, heading: number, radius?: number): LatLng;
-            static computeSignedArea(loop: any[], radius?: number): number;
-            static interpolate(from: LatLng, to: LatLng, fraction: number): LatLng;
-        }
-
-        export class poly {
-            static containsLocation(point: LatLng, polygon: Polygon): boolean;
-            static isLocationOnEdge(point: LatLng, poly: any, tolerance?: number): boolean;
-        }
-    }
-
-    /***** AdSense Library *****/
-    export module adsense {
-        export class AdUnit extends MVCObject {
-            constructor (container: Element, opts: AdUnitOptions);
-            getChannelNumber(): string;
-            getContainer(): Element;
-            getFormat(): AdFormat;
-            getMap(): Map;
-            getPosition(): ControlPosition;
-            getPublisherId(): string;
-            setChannelNumber(channelNumber: string): void;
-            setFormat(format: AdFormat): void;
-            setMap(map: Map): void;
-            setPosition(position: ControlPosition): void;
-        }
-
-        export interface AdUnitOptions {
-            channelNumber?: string;
-            format?: AdFormat;
-            map?: Map;
-            position?: ControlPosition;
-            publisherId?: string;
-        }
-
-        export enum AdFormat {
-            BANNER,
-            BUTTON,
-            HALF_BANNER,
-            LARGE_RECTANGLE,
-            LEADERBOARD,
-            MEDIUM_RECTANGLE,
-            SKYSCRAPER,
-            SMALL_RECTANGLE,
-            SMALL_SQUARE,
-            SQUARE,
-            VERTICAL_BANNER,
-            WIDE_SKYSCRAPER
-        }
-    }
-
-    /***** Panoramio Library *****/
-    export module panoramio {
-        export class PanoramioLayer extends MVCObject {
-            constructor (opts?: PanoramioLayerOptions);
-            getMap(): Map;
-            getTag(): string;
-            getUserId(): string;
-            setMap(map: Map): void;
-            setOptions(options: PanoramioLayerOptions): void;
-            setTag(tag: string): void;
-            setUserId(userId: string): void;
-        }
-
-        export interface PanoramioLayerOptions {
-            map?: Map;
-            suppressInfoWindows?: boolean;
-            tag?: string;
-            userId?: string;
-        }
-
-        export interface PanoramioFeature {
-            author: string;
-            photoId: string;
-            title: string;
-            url: string;
-            userId: string;
-        }
-
-        export interface PanoramioMouseEvent {
-            featureDetails: PanoramioFeature;
-            infoWindowHtml: string;
-            latLng: LatLng;
-            pixelOffset: Size;
-        }
-    }
-
-    export module places {
-
-        export class AutocompleteService extends MVCObject {
-            constructor();
-            getPlacePredictions(request: AutocompletionRequest, callback: (result: AutocompletePrediction[], status: PlacesServiceStatus) => void): void;
-            getQueryPredictions(request: QueryAutocompletionRequest, callback: (result: QueryAutocompletePrediction[], status: PlacesServiceStatus) => void): void;
-        }
-
-        export interface AutocompletionRequest {
-            input: string;
-            bounds?: LatLngBounds;
-            componentRestrictions?: ComponentRestrictions;
-            location?: LatLng;
-            offset?: number;
-            radius?: number;
-            types?: string[];
-        }
-
-        export interface QueryAutocompletionRequest {
-            input: string;
-            bounds?: LatLngBounds;
-            location?: LatLng;
-            offset?: number;
-            radius?: number;
-        }
-
-        export interface AutocompletePrediction {
-            description: string;
-            matched_substrings: PredictionSubstring[];
-            place_id: string;
-            terms: PredictionTerm[];
-            types: string[]
-        }
-
-        export interface PredictionTerm {
-            offset: number;
-            value: string;
-        }
-
-        export interface PredictionSubstring {
-            length: number;
-            offset: number;
-        }
-
-        export interface QueryAutocompletePrediction {
-            description: string;
-            matched_substrings: PredictionSubstring[];
-            place_id: string;
-            terms: PredictionTerm[];
-        }
-
-        export class Autocomplete extends MVCObject {
-            constructor (inputField: HTMLInputElement, opts?: AutocompleteOptions);
-            getBounds(): LatLngBounds;
-            getPlace(): PlaceResult;
-            setBounds(bounds: LatLngBounds): void;
-            setComponentRestrictions(restrictions: ComponentRestrictions): void;
-            setTypes(types: string[]): void;
-        }
-
-        export interface AutocompleteOptions {
-            bounds?: LatLngBounds;
-            componentRestrictions?: ComponentRestrictions;
-            types?: string[];
-        }
-
-        export interface ComponentRestrictions {
-            country: string;
-        }
-
-        export interface PhotoOptions {
-            maxHeight?: number;
-            maxWidth?: number;
-        }
-
-        export interface PlaceAspectRating {
-            rating: number;
-            type: string;
-        }
-
-        export interface PlaceDetailsRequest {
-            placeId: string;
-            reference?: string;
-        }
-
-        export interface PlaceGeometry {
-            location: LatLng;
-            viewport: LatLngBounds;
-        }
-
-        export interface PlacePhoto {
-            height: number;
-            html_attributions: string[];
-            width: number;
-            getUrl(opts: PhotoOptions): string;
-        }
-
-        export interface PlaceResult {
-            address_components: GeocoderAddressComponent[];
-            aspects: PlaceAspectRating[];
-            formatted_address: string;
-            formatted_phone_number: string;
-            geometry: PlaceGeometry;
-            html_attributions: string[];
-            icon: string;
-            id?: string;
-            international_phone_number: string;
-            name: string;
-            permanently_closed: boolean;
-            photos: PlacePhoto[];
-            place_id: string;
-            price_level: number;
-            rating: number;
-            reference?: string;
-            reviews: PlaceReview[];
-            types: string[];
-            url: string;
-            vicinity: string;
-            website: string;
-        }
-
-        export interface PlaceReview {
-            aspects: PlaceAspectRating[];
-            author_name: string;
-            author_url: string;
-            language: string;
-            text: string;
-        }
-
-        export interface PlaceSearchRequest {
-            bounds: LatLngBounds;
-            keyword: string;
-            location: LatLng;
-            maxPriceLevel?: number;
-            minPriceLevel?: number;
-            name: string;
-            openNow: boolean;
-            radius: number;
-            rankBy: RankBy;
-            types: string[];
-        }
-
-        export interface PlaceSearchPagination {
-            nextPage(): void;
-            hasNextPage: boolean;
-        }
-
-        export class PlacesService {
-            constructor (attrContainer: HTMLDivElement);
-            constructor (attrContainer: Map);
-            getDetails(request: PlaceDetailsRequest, callback: (result: PlaceResult, status: PlacesServiceStatus) => void ): void;
-            nearbySearch(request: PlaceSearchRequest, callback: (results: PlaceResult[], status: PlacesServiceStatus, pagination: PlaceSearchPagination) => void ): void;
-            radarSearch(request: RadarSearchRequest, callback: (results: PlaceResult[], status: PlacesServiceStatus) => void ): void;
-            textSearch(request: TextSearchRequest, callback: (results: PlaceResult[], status: PlacesServiceStatus) => void ): void;
-        }
-
-        export enum PlacesServiceStatus {
-            INVALID_REQUEST,
-            OK,
-            OVER_QUERY_LIMIT,
-            REQUEST_DENIED,
-            UNKNOWN_ERROR,
-            ZERO_RESULTS
-        }
-
-        export interface RadarSearchRequest {
-            bounds: LatLngBounds;
-            keyword: string;
-            location: LatLng;
-            name: string;
-            radius: number;
-            types: string[];
-        }
-
-        export enum RankBy {
-            DISTANCE,
-            PROMINENCE
-        }
-
-        export class SearchBox extends MVCObject {
-            constructor(inputField: HTMLInputElement, opts?: SearchBoxOptions);
-            getBounds(): LatLngBounds;
-            setBounds(bounds: LatLngBounds): void;
-            getPlaces(): PlaceResult[];
-        }
-
-        export interface SearchBoxOptions {
-            bounds: LatLngBounds;
-        }
-
-        export interface TextSearchRequest {
-            bounds: LatLngBounds;
-            location: LatLng;
-            query: string;
-            radius: number;
-            types: string[];
-        }
-    }
-
-    export module drawing {
-        export class DrawingManager extends MVCObject {
-            constructor (options?: DrawingManagerOptions);
-            getDrawingMode(): OverlayType;
-            getMap(): Map;
-            setDrawingMode(drawingMode: OverlayType): void;
-            setMap(map: Map): void;
-            setOptions(options: DrawingManagerOptions): void;
-        }
-
-        export interface  DrawingManagerOptions {
-            circleOptions?: CircleOptions;
-            drawingControl?: boolean;
-            drawingControlOptions?: DrawingControlOptions;
-            drawingMode?: OverlayType;
-            map?: Map;
-            markerOptions?: MarkerOptions;
-            polygonOptions?: PolygonOptions;
-            polylineOptions?: PolylineOptions;
-            rectangleOptions?: RectangleOptions;
-        }
-
-        export interface DrawingControlOptions {
-            drawingModes?: OverlayType[];
-            position?: ControlPosition;
-        }
-
-        export interface OverlayCompleteEvent {
-            overlay: MVCObject;
-            type: OverlayType;
-        }
-
-        export enum OverlayType {
-            CIRCLE,
-            MARKER,
-            POLYGON,
-            POLYLINE,
-            RECTANGLE
-        }
-    }
-
-    export module weather {
-        export class CloudLayer extends MVCObject {
-            constructor ();
-            getMap(): Map;
-            setMap(map: Map): void;
-        }
-        export class WeatherLayer extends MVCObject {
-            constructor (opts?: WeatherLayerOptions);
-            getMap(): Map;
-            setMap(map: Map): void;
-            setOptions(options: WeatherLayerOptions): void;
-        }
-
-        export interface WeatherLayerOptions {
-            clickable: boolean;
-            labelColor: LabelColor;
-            map: Map;
-            suppressInfoWindows: boolean;
-            temperatureUnits: TemperatureUnit;
-            windSpeedUnits: WindSpeedUnit;
-        }
-
-        export enum TemperatureUnit {
-            CELSIUS,
-            FAHRENHEIT
-        }
-
-        export enum WindSpeedUnit {
-            KILOMETERS_PER_HOUR,
-            METERS_PER_SECOND,
-            MILES_PER_HOUR
-        }
-
-        export enum LabelColor {
-            BLACK,
-            WHITE
-        }
-
-        export interface WeatherMouseEvent {
-            featureDetails: WeatherFeature;
-            infoWindowHtml: string;
-            latLng: LatLng;
-            pixelOffset: Size;
-        }
-
-        export interface WeatherFeature {
-            current: WeatherConditions;
-            forecast: WeatherForecast[];
-            location: string;
-            temperatureUnit: TemperatureUnit;
-            windSpeedUnit: WindSpeedUnit;
-        }
-
-        export interface WeatherConditions {
-            day: string;
-            description: string;
-            high: number;
-            humidity: number;
-            low: number;
-            shortDay: string;
-            temperature: number;
-            windDirection: string;
-            windSpeed: number;
-        }
-
-        export interface WeatherForecast {
-            day: string;
-            description: string;
-            high: number;
-            low: number;
-            shortDay: string;
-        }
-    }
-    export module visualization {
-        export class HeatmapLayer extends MVCObject {
-            constructor (opts?: HeatmapLayerOptions);
-            getData(): MVCArray;
-            getMap(): Map;
-            setData(data: MVCArray): void;
-            setData(data: LatLng[]): void;
-            setData(data: WeightedLocation[]): void;
-            setMap(map: Map): void;
-        }
-
-        export interface HeatmapLayerOptions {
-            data: any;
-            dissipating?: boolean;
-            gradient?: string[];
-            map?: Map;
-            maxIntensity?: number;
-            opacity?: number;
-            radius?: number;
-        }
-
-        export interface WeightedLocation {
-            location: LatLng;
-            weight: number;
-        }
-
-        export class MouseEvent {
-            stop(): void;
-        }
-
-        export class MapsEventListener {
-
-        }
-    }
-}
+// Type definitions for Google Maps JavaScript API 3.20
+// Project: https://developers.google.com/maps/
+// Definitions by: Folia A/S <http://www.folia.dk>, Chris Wrench <https://github.com/cgwrench>
+// Definitions: https://github.com/borisyankov/DefinitelyTyped
+
+/*
+The MIT License
+
+Copyright (c) 2012 Folia A/S. http://www.folia.dk
+
+Permission is hereby granted, free of charge, to any person obtaining a copy
+of this software and associated documentation files (the "Software"), to deal
+in the Software without restriction, including without limitation the rights
+to use, copy, modify, merge, publish, distribute, sublicense, and/or sell
+copies of the Software, and to permit persons to whom the Software is
+furnished to do so, subject to the following conditions:
+h
+The above copyright notice and this permission notice shall be included in
+all copies or substantial portions of the Software.
+
+THE SOFTWARE IS PROVIDED "AS IS", WITHOUT WARRANTY OF ANY KIND, EXPRESS OR
+IMPLIED, INCLUDING BUT NOT LIMITED TO THE WARRANTIES OF MERCHANTABILITY,
+FITNESS FOR A PARTICULAR PURPOSE AND NONINFRINGEMENT. IN NO EVENT SHALL THE
+AUTHORS OR COPYRIGHT HOLDERS BE LIABLE FOR ANY CLAIM, DAMAGES OR OTHER
+LIABILITY, WHETHER IN AN ACTION OF CONTRACT, TORT OR OTHERWISE, ARISING FROM,
+OUT OF OR IN CONNECTION WITH THE SOFTWARE OR THE USE OR OTHER DEALINGS IN
+THE SOFTWARE.
+*/
+
+declare module google.maps {
+    /***** Map *****/
+    export class Map extends MVCObject {
+        constructor(mapDiv: Element, opts?: MapOptions);
+        fitBounds(bounds: LatLngBounds): void;
+        getBounds(): LatLngBounds;
+        getCenter(): LatLng;
+        getDiv(): Element;
+        getHeading(): number;
+        getMapTypeId(): MapTypeId|string;
+        getProjection(): Projection;
+        getStreetView(): StreetViewPanorama;
+        getTilt(): number;
+        getZoom(): number;
+        panBy(x: number, y: number): void;
+        panTo(latLng: LatLng|LatLngLiteral): void;
+        panToBounds(latLngBounds: LatLngBounds): void;
+        setCenter(latlng: LatLng|LatLngLiteral): void;
+        setHeading(heading: number): void;
+        setMapTypeId(mapTypeId: MapTypeId|string): void;
+        setOptions(options: MapOptions): void;
+        setStreetView(panorama: StreetViewPanorama): void;
+        setTilt(tilt: number): void;
+        setZoom(zoom: number): void;
+        controls: MVCArray[]; //Array<MVCArray<Node>>
+        data: Data;
+        mapTypes: MapTypeRegistry;
+        overlayMapTypes: MVCArray; // MVCArray<MapType>
+    }
+
+    export interface MapOptions {
+        backgroundColor?: string;
+        center?: LatLng;
+        disableDefaultUI?: boolean;
+        disableDoubleClickZoom?: boolean;
+        draggable?: boolean;
+        draggableCursor?: string;
+        draggingCursor?: string;
+        heading?: number;
+        keyboardShortcuts?: boolean;
+        mapMaker?: boolean;
+        mapTypeControl?: boolean;
+        mapTypeControlOptions?: MapTypeControlOptions;
+        mapTypeId?: MapTypeId;
+        maxZoom?: number;
+        minZoom?: number;
+        noClear?: boolean;
+        overviewMapControl?: boolean;
+        overviewMapControlOptions?: OverviewMapControlOptions;
+        panControl?: boolean;
+        panControlOptions?: PanControlOptions;
+        rotateControl?: boolean;
+        rotateControlOptions?: RotateControlOptions;
+        scaleControl?: boolean;
+        scaleControlOptions?: ScaleControlOptions;
+        scrollwheel?: boolean;
+        streetView?: StreetViewPanorama;
+        streetViewControl?: boolean;
+        streetViewControlOptions?: StreetViewControlOptions;
+        styles?: MapTypeStyle[];
+        tilt?: number;
+        zoom?: number;
+        zoomControl?: boolean;
+        zoomControlOptions?: ZoomControlOptions;
+    }
+
+    export enum MapTypeId {
+        HYBRID,
+        ROADMAP,
+        SATELLITE,
+        TERRAIN
+    }
+
+    /***** Controls *****/
+    export interface MapTypeControlOptions {
+        mapTypeIds?: (MapTypeId|string)[];
+        position?: ControlPosition;
+        style?: MapTypeControlStyle;
+    }
+
+    export enum MapTypeControlStyle {
+        DEFAULT,
+        DROPDOWN_MENU,
+        HORIZONTAL_BAR
+    }
+
+    export interface OverviewMapControlOptions {
+        opened?: boolean;
+    }
+
+    export interface PanControlOptions {
+        position: ControlPosition;
+    }
+
+    export interface RotateControlOptions {
+        position: ControlPosition;
+    }
+
+    export interface ScaleControlOptions {
+        style?: ScaleControlStyle;
+    }
+
+    export enum ScaleControlStyle {
+        DEFAULT
+    }
+
+    export interface StreetViewControlOptions {
+        position: ControlPosition;
+    }
+
+    export interface ZoomControlOptions {
+        position?: ControlPosition;
+        style?: ZoomControlStyle;
+    }
+
+    export enum ZoomControlStyle {
+        DEFAULT,
+        LARGE,
+        SMALL
+    }
+
+    export enum ControlPosition {
+        BOTTOM_CENTER,
+        BOTTOM_LEFT,
+        BOTTOM_RIGHT,
+        LEFT_BOTTOM,
+        LEFT_CENTER,
+        LEFT_TOP,
+        RIGHT_BOTTOM,
+        RIGHT_CENTER,
+        RIGHT_TOP,
+        TOP_CENTER,
+        TOP_LEFT,
+        TOP_RIGHT
+    }
+
+    /***** Data *****/
+    export class Data extends MVCObject {
+        constructor(options?: Data.DataOptions);
+        add(feature: Data.Feature|Data.FeatureOptions): Data.Feature;
+        addGeoJson(geoJson: Object, options?: Data.GeoJsonOptions): Data.Feature[];
+        contains(feature: Data.Feature): boolean;
+        forEach(callback: (feature: Data.Feature) => void): void;
+        getControlPosition(): ControlPosition;
+        getControls(): string[]; 
+        getDrawingMode(): string;        
+        getFeatureById(id: number|string): Data.Feature;
+        getMap(): Map;
+        getStyle(): Data.StylingFunction|Data.StyleOptions;
+        loadGeoJson(url: string, options?: Data.GeoJsonOptions, callback?: (features: Data.Feature[]) => void): void;
+        overrideStyle(feature: Data.Feature, style: Data.StyleOptions): void;
+        remove(feature: Data.Feature): void;
+        revertStyle(feature?: Data.Feature): void;
+        setControlPosition(controlPosition: ControlPosition): void;
+        setControls(controls: string[]): void;
+        setDrawingMode(drawingMode: string): void;
+        setMap(map: Map): void;
+        setStyle(style: Data.StylingFunction|Data.StyleOptions): void;
+        toGeoJson(callback: (feature: Object) => void): void;
+    }
+
+    export module Data {
+        export interface DataOptions {
+            controlPosition?: ControlPosition;
+            controls?: string[];
+            drawingMode?: string;
+            featureFactory?: (geometry: Data.Geometry) => Data.Feature;
+            map?: Map;
+            style?: Data.StylingFunction|Data.StyleOptions;
+        }
+
+        export interface GeoJsonOptions {
+            idPropertyName?: string;
+        }
+
+        export interface StyleOptions {
+            clickable?: boolean;
+            cursor?: string;
+            draggable?: boolean;
+            editable?: boolean;
+            fillColor?: string;
+            fillOpacity?: number;
+            icon?: string|Icon|Symbol;
+            shape?: MarkerShape;
+            strokeColor?: string;
+            strokeOpacity?: number;
+            strokeWeight?: number;
+            title?: string;
+            visible?: boolean;
+            zIndex?: number;
+        }
+
+        export type StylingFunction = (feature: Data.Feature) => Data.StyleOptions;
+
+        export class Feature {
+            constructor(options?: Data.FeatureOptions);
+            forEachProperty(callback: (value: any, name: string) => void): void;
+            getGeometry(): Data.Geometry;
+            getId(): number|string;
+            getProperty(name: string): any;
+            removeProperty(name: string): void;
+            setGeometry(newGeometry: Data.Geometry|LatLng|LatLngLiteral): void;
+            setProperty(name: string, newValue: any): void;
+            toGeoJson(callback: (feature: Object) => void): void;
+        }
+
+        export interface FeatureOptions {
+            geometry?: Data.Geometry|LatLng|LatLngLiteral;
+            id?: number|string;
+            properties?: Object;
+        }
+
+        export class Geometry {
+            getType(): string;
+        }
+        
+        export class Point extends Data.Geometry {
+            constructor(latLng: LatLng|LatLngLiteral);
+            get(): LatLng;
+        }
+        
+        export class MultiPoint extends Data.Geometry {
+            constructor(elements: (LatLng|LatLngLiteral)[]);
+            getArray(): LatLng[];
+            getAt(n: number): LatLng;
+            getLength(): number;
+        }
+        
+        export class LineString extends Data.Geometry {
+            constructor(elements: (LatLng|LatLngLiteral)[]);
+            getArray(): LatLng[];
+            getAt(n: number): LatLng;
+            getLength(): number;
+        }
+        
+        export class MultiLineString extends Data.Geometry {
+            constructor(elements: (Data.LineString|(LatLng|LatLngLiteral)[])[]); 
+            getArray(): Data.LineString[];
+            getAt(n: number): Data.LineString;
+            getLength(): number;
+        }
+        
+        export class LinearRing extends Data.Geometry {
+            constructor(elements: (LatLng|LatLngLiteral)[]); 
+            getArray(): LatLng[];
+            getAt(n: number): LatLng;
+            getLength(): number;
+        }
+        
+        export class Polygon extends Data.Geometry {
+            constructor(elements: (Data.LinearRing|(LatLng|LatLngLiteral)[])[]); 
+            getArray(): Data.LinearRing[];
+            getAt(n: number): Data.LinearRing;
+            getLength(): number;
+        }
+        
+        export class MultiPolygon extends Data.Geometry {
+            constructor(elements: (Data.Polygon|(LinearRing|(LatLng|LatLngLiteral)[])[])[]);
+            getArray(): Data.Polygon[];
+            getAt(n: number): Data.Polygon;
+            getLength(): number;
+        }
+        
+        export class GeometryCollection extends Data.Geometry {
+            constructor(elements: (Data.Geometry[]|LatLng[]|LatLngLiteral)[]);
+            getArray(): Data.Geometry[];
+            getAt(n: number): Data.Geometry;
+            getLength(): number;
+        }
+        
+        export interface MouseEvent extends google.maps.MouseEvent {
+            feature: Data.Feature;
+        }
+        
+        export interface AddFeatureEvent {
+            feature: Data.Feature;
+        }
+        
+        export interface RemoveFeatureEvent {
+            feature: Data.Feature;
+        }
+        
+        export interface SetGeometryEvent  {
+            feature: Data.Feature;
+            newGeometry: Data.Geometry;
+            oldGeometry: Data.Geometry;
+        }
+        
+        export interface SetPropertyEvent  {
+            feature: Data.Feature;
+            name: string;
+            newValue: any;
+            oldValue: any;
+        } 
+        
+        export interface RemovePropertyEvent  {
+            feature: Data.Feature;
+            name: string;
+            oldValue: any;
+        }           
+    }
+
+    /***** Overlays *****/
+    export class Marker extends MVCObject {
+        static MAX_ZINDEX: number;
+        constructor(opts?: MarkerOptions);
+        getAnimation(): Animation;
+        getAttribution(): Attribution;
+        getClickable(): boolean;
+        getCursor(): string;
+        getDraggable(): boolean;
+        getIcon(): string|Icon|Symbol;
+        getMap(): Map|StreetViewPanorama;
+        getOpacity(): number;
+        getPlace(): Place;
+        getPosition(): LatLng;
+        getShape(): MarkerShape;
+        getTitle(): string;
+        getVisible(): boolean;
+        getZIndex(): number;
+        setAnimation(animation: Animation): void;
+        setAttribution(attribution: Attribution): void;
+        setClickable(flag: boolean): void;
+        setCursor(cursor: string): void;
+        setDraggable(flag: boolean): void;
+        setIcon(icon: string|Icon|Symbol): void;
+        setMap(map: Map|StreetViewPanorama): void;
+        getOpacity(opacity: number): void;
+        setOptions(options: MarkerOptions): void;
+        setPlace(place: Place): void;
+        setPosition(latlng: LatLng|LatLngLiteral): void;
+        setShape(shape: MarkerShape): void;
+        setTitle(title: string): void;
+        setVisible(visible: boolean): void;
+        setZIndex(zIndex: number): void;
+    }
+
+    export interface MarkerOptions {
+        /**
+         * The offset from the marker's position to the tip of an InfoWindow 
+         * that has been opened with the marker as anchor.
+         */
+        anchorPoint?: Point;
+        /** Which animation to play when marker is added to a map. */
+        animation?: Animation;
+        /** 
+         * If true, the marker receives mouse and touch events.
+         * @default true
+         */
+        clickable?: boolean;
+        /** Mouse cursor to show on hover. */
+        cursor?: string;
+        /** 
+         * If true, the marker can be dragged.
+         * @default false
+         */
+        draggable?: boolean;
+       /**
+         * Icon for the foreground. 
+         * If a string is provided, it is treated as though it were an Icon with the string as url.
+         * @type {(string|Icon|Symbol)}
+         */
+        icon?: string|Icon|Symbol;
+        /**
+         * Map on which to display Marker.
+         * @type {(Map|StreetViewPanorama)}
+         * 
+         */
+        map?: Map|StreetViewPanorama;
+        /** The marker's opacity between 0.0 and 1.0. */
+        opacity?: number;
+        /**
+         * Optimization renders many markers as a single static element.
+         * Optimized rendering is enabled by default.
+         * Disable optimized rendering for animated GIFs or PNGs, or when each
+         * marker must be rendered as a separate DOM element (advanced usage
+         * only).
+         */
+        optimized?: boolean;
+        /**
+         * Place information, used to identify and describe the place 
+         * associated with this Marker. In this context, 'place' means a
+         * business, point of interest or geographic location. To allow a user
+         * to save this place, open an info window anchored on this marker.
+         * The info window will contain information about the place and an
+         * option for the user to save it. Only one of position or place can
+         * be specified.
+         */
+        place?: Place;
+        /**
+         * Marker position. Required.
+         */
+        position: LatLng;
+        /** Image map region definition used for drag/click. */
+        shape?: MarkerShape;
+        /** Rollover text. */
+        title?: string;
+        /** If true, the marker is visible. */
+        visible?: boolean;
+        /**
+         * All markers are displayed on the map in order of their zIndex, 
+         * with higher values displaying in front of markers with lower values.
+         * By default, markers are displayed according to their vertical position on screen, 
+         * with lower markers appearing in front of markers further up the screen.
+         */
+        zIndex?: number;
+    }
+
+    export interface Icon {
+        /**
+         * The position at which to anchor an image in correspondence to the
+         * location of the marker on the map. By default, the anchor is
+         * located along the center point of the bottom of the image.
+         */
+        anchor?: Point;
+        /**
+         * The origin of the label relative to the top-left corner of the icon
+         * image, if a label is supplied by the marker. By default, the origin
+         * is located in the center point of the image.
+         */
+        labelOrigin?: Point;
+        /**
+         * The position of the image within a sprite, if any. By default, the
+         * origin is located at the top left corner of the image (0, 0).
+         */
+        origin?: Point;
+        /**
+         * The size of the entire image after scaling, if any. Use this
+         * property to stretch/ shrink an image or a sprite.
+         */
+        scaledSize?: Size;
+        /**
+         * The display size of the sprite or image. When using sprites, you
+         * must specify the sprite size. If the size is not provided, it will
+         * be set when the image loads.
+         */
+        size?: Size;
+        /** The URL of the image or sprite sheet. */
+        url?: string;
+    }
+
+    export interface MarkerShape {
+        coords?: number[];
+        type?: string;
+    }
+
+    export interface Symbol {
+        /**
+         * The position of the symbol relative to the marker or polyline. 
+         * The coordinates of the symbol's path are translated left and up by the anchor's x and y coordinates respectively. 
+         * By default, a symbol is anchored at (0, 0). 
+         * The position is expressed in the same coordinate system as the symbol's path.
+         */
+        anchor?: Point;
+        /**
+         * The symbol's fill color. 
+         * All CSS3 colors are supported except for extended named colors. For symbol markers, this defaults to 'black'. 
+         * For symbols on polylines, this defaults to the stroke color of the corresponding polyline.
+         */
+        fillColor?: string;
+        /**
+         * The symbol's fill opacity.
+         * @default 0
+         */
+        fillOpacity?: number;
+        /**
+         * The symbol's path, which is a built-in symbol path, or a custom path expressed using SVG path notation. Required.
+         * @type {(SymbolPath|string)}
+         */
+        path?: SymbolPath|string;
+        /**
+         * The angle by which to rotate the symbol, expressed clockwise in degrees. 
+         * Defaults to 0. 
+         * A symbol in an IconSequence where fixedRotation is false is rotated relative to the angle of the edge on which it lies.
+         */
+        rotation?: number;
+        /**
+         * The amount by which the symbol is scaled in size. 
+         * For symbol markers, this defaults to 1; after scaling, the symbol may be of any size. 
+         * For symbols on a polyline, this defaults to the stroke weight of the polyline; 
+         * after scaling, the symbol must lie inside a square 22 pixels in size centered at the symbol's anchor.
+         */
+        scale?: number;
+        /**
+         * The symbol's stroke color. All CSS3 colors are supported except for extended named colors. 
+         * For symbol markers, this defaults to 'black'.
+         * For symbols on a polyline, this defaults to the stroke color of the polyline.
+         */
+        strokeColor?: string;
+        /**
+         * The symbol's stroke opacity. For symbol markers, this defaults to 1. 
+         * For symbols on a polyline, this defaults to the stroke opacity of the polyline.
+         */
+        strokeOpacity?: number;
+        /** The symbol's stroke weight. Defaults to the scale of the symbol.v*/
+        strokeWeight?: number;
+    }
+
+    /** Built-in symbol paths. */
+    export enum SymbolPath {
+        /** A backward-pointing closed arrow. */
+        BACKWARD_CLOSED_ARROW,
+        /** A backward-pointing open arrow. */
+        BACKWARD_OPEN_ARROW,
+        /** A circle. */
+        CIRCLE,
+        /** A forward-pointing closed arrow. */
+        FORWARD_CLOSED_ARROW,
+        /** A forward-pointing open arrow. */
+        FORWARD_OPEN_ARROW
+    }
+
+    export enum Animation {
+        BOUNCE,
+        DROP
+    }
+
+    /**
+     * An overlay that looks like a bubble and is often connected to a marker.
+     * This class extends MVCObject. 
+     */
+    export class InfoWindow extends MVCObject {
+        /**
+         * Creates an info window with the given options. An InfoWindow can be
+         * placed on a map at a particular position or above a marker,
+         * depending on what is specified in the options. Unless auto-pan is
+         * disabled, an InfoWindow will pan the map to make itself visible 
+         * when it is opened. After constructing an InfoWindow, you must call
+         * open to display it on the map. The user can click the close button
+         * on the InfoWindow to remove it from the map, or the developer can
+         * call close() for the same effect.
+         */
+        constructor(opts?: InfoWindowOptions);
+        /** Closes this InfoWindow by removing it from the DOM structure. */
+        close(): void;
+        getContent(): string|Element;
+        getPosition(): LatLng;
+        getZIndex(): number;
+        /**
+         * Opens this InfoWindow on the given map. Optionally, an InfoWindow can be associated with an anchor.
+         * In the core API, the only anchor is the Marker class.
+         * However, an anchor can be any MVCObject that exposes a LatLng position property and optionally 
+         * a Point anchorPoint property for calculating the pixelOffset (see InfoWindowOptions).
+         * The anchorPoint is the offset from the anchor's position to the tip of the InfoWindow.
+         */
+        open(map?: StreetViewPanorama, anchor?: MVCObject): void;
+        setContent(content: string|Node): void;
+        setOptions(options: InfoWindowOptions): void;
+        setPosition(position: LatLng): void;
+        setZIndex(zIndex: number): void;
+    }
+
+    export interface InfoWindowOptions {
+        /**
+         * Content to display in the InfoWindow. This can be an HTML element, a plain-text string, or a string containing HTML.
+         * The InfoWindow will be sized according to the content.
+         * To set an explicit size for the content, set content to be a HTML element with that size.
+         * @type {(string|Node)}
+         */
+        content?: string|Node;
+        /**
+         * Disable auto-pan on open. By default, the info window will pan the map so that it is fully visible when it opens.
+         */
+        disableAutoPan?: boolean;
+        /**
+         * Maximum width of the infowindow, regardless of content's width.
+         * This value is only considered if it is set before a call to open.
+         * To change the maximum width when changing content, call close, setOptions, and then open.
+         */
+        maxWidth?: number;
+        /**
+         * The offset, in pixels, of the tip of the info window from the point on the map 
+         * at whose geographical coordinates the info window is anchored. 
+         * If an InfoWindow is opened with an anchor, the pixelOffset will be calculated from the anchor's anchorPoint property.
+         */
+        pixelOffset?: Size;
+        /**
+         * The LatLng at which to display this InfoWindow. If the InfoWindow is opened with an anchor, the anchor's position will be used instead.
+         */
+        position?: LatLng|LatLngLiteral;
+        /**
+         * All InfoWindows are displayed on the map in order of their zIndex, 
+         * with higher values displaying in front of InfoWindows with lower values. 
+         * By default, InfoWindows are displayed according to their latitude, 
+         * with InfoWindows of lower latitudes appearing in front of InfoWindows at higher latitudes.
+         * InfoWindows are always displayed in front of markers.
+         */
+        zIndex?: number;
+    }
+
+    export class Polyline extends MVCObject {
+        constructor(opts?: PolylineOptions);
+        getDraggable(): boolean;
+        getEditable(): boolean;
+        getMap(): Map;
+        getPath(): MVCArray; // MVCArray<LatLng>
+        getVisible(): boolean;
+        setDraggable(draggable: boolean): void;
+        setEditable(editable: boolean): void;
+        setMap(map: Map): void;
+        setOptions(options: PolylineOptions): void;
+        setPath(path: MVCArray|LatLng[]|LatLngLiteral[]): void; // MVCArray<LatLng>|Array<LatLng|LatLngLiteral>
+        setVisible(visible: boolean): void;
+    }
+
+    export interface PolylineOptions {
+        clickable?: boolean;
+        draggable?: boolean;
+        editable?: boolean;
+        geodesic?: boolean;
+        icons?: IconSequence[];
+        map?: Map;
+        path?: MVCArray|LatLng[]|LatLngLiteral[]; // MVCArray<LatLng>|Array<LatLng|LatLngLiteral>
+        strokeColor?: string;
+        strokeOpacity?: number;
+        strokeWeight?: number;
+        visible?: boolean;
+        zIndex?: number;
+    }
+
+    export interface IconSequence {
+        fixedRotation?: boolean;
+        icon?: Symbol;
+        offset?: string;
+        repeat?: string;
+    }
+
+    export class Polygon extends MVCObject {
+        constructor(opts?: PolygonOptions);
+        getDraggable(): boolean;
+        getEditable(): boolean;
+        getMap(): Map;
+        getPath(): MVCArray; // MVCArray<LatLng>
+        getPaths(): MVCArray; // MVCArray<MVCArray<LatLng>>
+        getVisible(): boolean;
+        setDraggable(draggable: boolean): void;
+        setEditable(editable: boolean): void;
+        setMap(map: Map): void;
+        setOptions(options: PolygonOptions): void;
+        setPath(path: MVCArray|LatLng[]|LatLngLiteral[]): void;
+        setPaths(paths: MVCArray): void;
+        setPaths(paths: MVCArray[]): void;
+        setPaths(path: LatLng[]): void;
+        setPaths(path: LatLng[][]): void;
+        setPaths(path: LatLngLiteral[]): void;
+        setPaths(path: LatLngLiteral[][]): void;
+        setVisible(visible: boolean): void;
+    }
+
+    export interface  PolygonOptions {
+        clickable?: boolean;
+        draggable?: boolean;
+        editable?: boolean;
+        fillColor?: string;
+        fillOpacity?: number;
+        geodesic?: boolean;
+        map?: Map;
+        paths?: any[]; // MVCArray<MVCArray<LatLng>>|MVCArray<LatLng>|Array<Array<LatLng|LatLngLiteral>>|Array<LatLng|LatLngLiteral>
+        strokeColor?: string;
+        strokeOpacity?: number;
+        strokePosition?: StrokePosition;
+        strokeWeight?: number;
+        visible?: boolean;
+        zIndex?: number;
+    }
+
+    export interface PolyMouseEvent {
+        edge?: number;
+        path?: number;
+        vertex?: number;
+    }
+
+    export class Rectangle extends MVCObject {
+        constructor(opts?: RectangleOptions);
+        getBounds(): LatLngBounds;
+        getDraggable(): boolean;
+        getEditable(): boolean;
+        getMap(): Map;
+        getVisible(): boolean;
+        setBounds(bounds: LatLngBounds): void;
+        setDraggable(draggable: boolean): void;
+        setEditable(editable: boolean): void;
+        setMap(map: Map): void;
+        setOptions(options: RectangleOptions): void;
+        setVisible(visible: boolean): void;
+    }
+
+    export interface RectangleOptions {
+        bounds?: LatLngBounds;
+        clickable?: boolean;
+        draggable?: boolean;
+        editable?: boolean;
+        fillColor?: string;
+        fillOpacity?: number;
+        map?: Map;
+        strokeColor?: string;
+        strokeOpacity?: number;
+        strokePosition?: StrokePosition;
+        strokeWeight?: number;
+        visible?: boolean;
+        zIndex?: number;
+    }
+
+    export class Circle extends MVCObject {
+        constructor(opts?: CircleOptions);
+        getBounds(): LatLngBounds;
+        getCenter(): LatLng;
+        getDraggable(): boolean;
+        getEditable(): boolean;
+        getMap(): Map;
+        getRadius(): number;
+        getVisible(): boolean;
+        setCenter(center: LatLng|LatLngLiteral): void;
+        setDraggable(draggable: boolean): void;
+        setEditable(editable: boolean): void;
+        setMap(map: Map): void;
+        setOptions(options: CircleOptions): void;
+        setRadius(radius: number): void;
+        setVisible(visible: boolean): void;
+    }
+
+    export interface CircleOptions {
+        center?: LatLng;
+        clickable?: boolean;
+        draggable?: boolean;
+        editable?: boolean;
+        fillColor?: string;
+        fillOpacity?: number;
+        map?: Map;
+        radius?: number;
+        strokeColor?: string;
+        strokeOpacity?: number;
+        strokePosition?: StrokePosition;
+        strokeWeight?: number;
+        visible?: boolean;
+        zIndex?: number;
+    }
+
+    export enum StrokePosition {
+        CENTER,
+        INSIDE,
+        OUTSIDE
+    }
+
+    export class GroundOverlay extends MVCObject {
+        constructor(url: string, bounds: LatLngBounds, opts?: GroundOverlayOptions);
+        getBounds(): LatLngBounds;
+        getMap(): Map;
+        getOpacity(): number;
+        getUrl(): string;
+        setMap(map: Map): void;
+        setOpacity(opacity: number): void;
+    }
+
+    export interface GroundOverlayOptions {
+        clickable?: boolean;
+        map?: Map;
+        opacity?: number;
+    }
+
+    export class OverlayView extends MVCObject {
+        draw(): void;
+        getMap(): Map|StreetViewPanorama;
+        getPanes(): MapPanes;
+        getProjection(): MapCanvasProjection;
+        onAdd(): void;
+        onRemove(): void;
+        setMap(map: Map|StreetViewPanorama): void;
+    }
+
+    export interface MapPanes {
+        floatPane: Element;
+        mapPane: Element;
+        markerLayer: Element;
+        overlayLayer: Element;
+        overlayMouseTarget: Element;
+    }
+
+    export class MapCanvasProjection extends MVCObject {
+        fromContainerPixelToLatLng(pixel: Point, nowrap?: boolean): LatLng;
+        fromDivPixelToLatLng(pixel: Point, nowrap?: boolean): LatLng;
+        fromLatLngToContainerPixel(latLng: LatLng): Point;
+        fromLatLngToDivPixel(latLng: LatLng): Point;
+        getWorldWidth(): number;
+    }
+
+    /***** Services *****/
+    export class Geocoder {
+        geocode(request: GeocoderRequest, callback: (results: GeocoderResult[], status: GeocoderStatus) => void ): void;
+    }
+
+    export interface GeocoderRequest {
+        address?: string;
+        bounds?: LatLngBounds;
+        componentRestrictions: GeocoderComponentRestrictions;
+        location?: LatLng|LatLngLiteral;
+        region?: string;
+    }
+
+    export interface GeocoderComponentRestrictions {
+        administrativeArea: string;
+        country: string;
+        locality: string;
+        postalCode:	string;
+        route: string;
+    }
+
+    export enum GeocoderStatus {
+        ERROR,
+        INVALID_REQUEST,
+        OK,
+        OVER_QUERY_LIMIT,
+        REQUEST_DENIED,
+        UNKNOWN_ERROR,
+        ZERO_RESULTS
+    }
+
+    export interface GeocoderResult {
+        address_components: GeocoderAddressComponent[];
+        formatted_address: string;
+        geometry: GeocoderGeometry;
+        partial_match: boolean;
+        postcode_localities: string[]        
+        types: string[];
+    }
+
+    export interface GeocoderAddressComponent {
+        long_name: string;
+        short_name: string;
+        types: string[];
+    }
+
+    export interface GeocoderGeometry {
+        bounds: LatLngBounds;
+        location: LatLng;
+        location_type: GeocoderLocationType;
+        viewport: LatLngBounds;
+    }
+
+    export enum GeocoderLocationType {
+        APPROXIMATE,
+        GEOMETRIC_CENTER,
+        RANGE_INTERPOLATED,
+        ROOFTOP
+    }
+
+    export class DirectionsRenderer extends MVCObject {
+        constructor(opts?: DirectionsRendererOptions);
+        getDirections(): DirectionsResult;
+        getMap(): Map;
+        getPanel(): Element;
+        getRouteIndex(): number;
+        setDirections(directions: DirectionsResult): void;
+        setMap(map: Map): void;
+        setOptions(options: DirectionsRendererOptions): void;
+        setPanel(panel: Element): void;
+        setRouteIndex(routeIndex: number): void;
+    }
+
+    export interface DirectionsRendererOptions {
+        directions?: DirectionsResult;
+        draggable?: boolean;
+        hideRouteList?: boolean;
+        infoWindow?: InfoWindow;
+        map?: Map;
+        markerOptions?: MarkerOptions;
+        panel?: Element;
+        polylineOptions?: PolylineOptions;
+        preserveViewport?: boolean;
+        routeIndex?: number;
+        suppressBicyclingLayer?: boolean;
+        suppressInfoWindows?: boolean;
+        suppressMarkers?: boolean;
+        suppressPolylines?: boolean;
+    }
+
+    export class DirectionsService {
+        route(request: DirectionsRequest, callback: (result: DirectionsResult, status: DirectionsStatus) => void ): void;
+    }
+
+    export interface DirectionsRequest {
+        avoidFerries?: boolean;
+        avoidHighways?: boolean;
+        avoidTolls?: boolean;
+        destination?: LatLng|string;
+        durationInTraffic?: boolean;
+        optimizeWaypoints?: boolean;
+        origin?: LatLng|string;
+        provideRouteAlternatives?: boolean;
+        region?: string;
+        transitOptions?: TransitOptions;
+        travelMode?: TravelMode;
+        unitSystem?: UnitSystem;
+        waypoints?: DirectionsWaypoint[];
+    }
+
+    export enum TravelMode {
+        BICYCLING,
+        DRIVING,
+        TRANSIT,
+        WALKING
+    }
+
+    export enum UnitSystem {
+        IMPERIAL,
+        METRIC
+    }
+
+    export interface TransitOptions {
+        arrivalTime?: Date;
+        departureTime?: Date;
+        modes: TransitMode[];
+        routingPreference: TransitRoutePreference;
+    }
+
+    export enum TransitMode {
+        BUS,
+        RAIL,
+        SUBWAY,
+        TRAIN,
+        TRAM
+    } 
+    
+    export enum TransitRoutePreference
+    {
+        FEWER_TRANSFERS,
+        LESS_WALKING
+    }
+    
+    export interface TransitFare { }
+
+    export interface DirectionsWaypoint {
+        location: LatLng|string;
+        stopover: boolean;
+    }
+
+    export enum DirectionsStatus {
+        INVALID_REQUEST,
+        MAX_WAYPOINTS_EXCEEDED,
+        NOT_FOUND,
+        OK,
+        OVER_QUERY_LIMIT,
+        REQUEST_DENIED,
+        UNKNOWN_ERROR,
+        ZERO_RESULTS
+    }
+
+    export interface DirectionsResult {
+        routes: DirectionsRoute[];
+    }
+
+    export interface DirectionsRoute {
+        bounds: LatLngBounds;
+        copyrights: string;
+        fare: TransitFare;
+        legs: DirectionsLeg[];
+        overview_path: LatLng[];
+        overview_polyline: string;
+        warnings: string[];
+        waypoint_order: number[];        
+    }
+
+    export interface DirectionsLeg {
+        arrival_time: Time;
+        departure_time: Time;
+        distance: Distance;
+        duration: Duration;
+        duration_in_traffic: Duration;
+        end_address: string;
+        end_location: LatLng;
+        start_address: string;
+        start_location: LatLng;
+        steps: DirectionsStep[];
+        via_waypoints: LatLng[];
+    }
+
+    export interface DirectionsStep {
+        distance: Distance;
+        duration: Duration;
+        end_location: LatLng;
+        instructions: string;
+        path: LatLng[];
+        start_location: LatLng;
+        steps: DirectionsStep;
+        transit: TransitDetails;
+        travel_mode: TravelMode;
+    }
+
+    export interface Distance {
+        text: string;
+        value: number;
+    }
+
+    export interface Duration {
+        text: string;
+        value: number;
+    }
+
+    export interface Time {
+        text: string;
+        time_zone: string;
+        value: Date;
+    }
+
+    export interface TransitDetails {
+        arrival_stop: TransitStop;
+        arrival_time: Time;
+        departure_stop: TransitStop;
+        departure_time: Time;
+        headsign: string;
+        headway: number;
+        line: TransitLine;
+        num_stops: number;
+    }
+
+    export interface TransitStop {
+        location: LatLng;
+        name: string;
+    }
+
+    export interface TransitLine {
+        agencies: TransitAgency[];
+        color: string;
+        icon: string;
+        name: string;
+        short_name: string;
+        text_color: string;
+        url: string;
+        vehicle: TransitVehicle;
+    }
+
+    export interface TransitAgency {
+        name: string;
+        phone: string;
+        url: string;
+    }
+
+    export interface TransitVehicle {
+        icon: string;
+        local_icon: string;
+        name: string;
+        type: VehicleType;
+    }
+    
+    export enum VehicleType
+    {
+        BUS,
+        CABLE_CAR,
+        COMMUTER_TRAIN,
+        FERRY,
+        FUNICULAR,
+        GONDOLA_LIFT,
+        HEAVY_RAIL,
+        HIGH_SPEED_TRAIN,
+        INTERCITY_BUS,
+        METRO_RAIL,
+        MONORAIL,
+        OTHER,
+        RAIL,
+        SHARE_TAXI,
+        SUBWAY,
+        TRAM,
+        TROLLEYBUS
+    }
+
+    export class ElevationService {
+        getElevationAlongPath(request: PathElevationRequest, callback: (results: ElevationResult[], status: ElevationStatus) => void ): void;
+        getElevationForLocations(request: LocationElevationRequest, callback: (results: ElevationResult[], status: ElevationStatus) => void ): void;
+    }
+
+    export interface LocationElevationRequest {
+        locations: LatLng[];
+    }
+
+    export interface PathElevationRequest {
+        path?: LatLng[];
+        samples?: number;
+    }
+
+    export interface ElevationResult {
+        elevation: number;
+        location: LatLng;
+        resolution: number;
+    }
+
+    export enum ElevationStatus {
+        INVALID_REQUEST,
+        OK,
+        OVER_QUERY_LIMIT,
+        REQUEST_DENIED,
+        UNKNOWN_ERROR
+    }
+
+    export class MaxZoomService {
+        getMaxZoomAtLatLng(latlng: LatLng|LatLngLiteral, callback: (result: MaxZoomResult) => void ): void;
+    }
+
+    export interface MaxZoomResult {
+        status: MaxZoomStatus;
+        zoom: number;
+    }
+
+    export enum MaxZoomStatus {
+        ERROR,
+        OK
+    }
+
+    export class DistanceMatrixService {
+        getDistanceMatrix(request: DistanceMatrixRequest, callback: (response: DistanceMatrixResponse, status: DistanceMatrixStatus) => void ): void;
+    }
+
+    export interface DistanceMatrixRequest {
+        avoidFerries?: boolean;
+        avoidHighways?: boolean;
+        avoidTolls?: boolean;
+        destinations?: LatLng[]|string[];
+        durationInTraffic?: boolean;
+        origins?: LatLng[]|string[];
+        region?: string;
+        transitOptions?: TransitOptions;
+        travelMode?: TravelMode;
+        unitSystem?: UnitSystem;
+    }
+
+    export interface DistanceMatrixResponse {
+        destinationAddresses: string[];
+        originAddresses: string[];
+        rows: DistanceMatrixResponseRow[];
+    }
+
+    export interface DistanceMatrixResponseRow {
+        elements: DistanceMatrixResponseElement[];
+    }
+
+    export interface DistanceMatrixResponseElement {
+        distance: Distance;
+        duration: Duration;
+        fare: TransitFare;
+        status: DistanceMatrixElementStatus;
+    }
+
+    export enum DistanceMatrixStatus {
+        INVALID_REQUEST,
+        MAX_DIMENSIONS_EXCEEDED,
+        MAX_ELEMENTS_EXCEEDED,
+        OK,
+        OVER_QUERY_LIMIT,
+        REQUEST_DENIED,
+        UNKNOWN_ERROR
+    }
+
+    export enum DistanceMatrixElementStatus {
+        NOT_FOUND,
+        OK,
+        ZERO_RESULTS
+    }
+    
+    /***** Save to Google Maps *****/
+    export interface Attribution {
+        iosDeepLinkId?: string;
+        source?: string;
+        webUrl?: string;
+    }
+
+    export interface Place {
+        location?: LatLng|LatLngLiteral;
+        placeId?: string;
+        query?: string;
+    }
+    
+    export class SaveWidget {
+        constructor(container: Node, opts?: SaveWidgetOptions);
+        getAttribution(): Attribution;
+        getPlace(): Place;
+        setAttribution(attribution: Attribution): void;
+        setOptions(opts: SaveWidgetOptions): void;
+        setPlace(place: Place): void;        
+    }
+    
+    export interface SaveWidgetOptions{
+        attribution?: Attribution;
+        place?:	Place;
+    }
+
+    /***** Map Types *****/
+    export interface MapType {
+        getTile(tileCoord: Point, zoom: number, ownerDocument: Document): Element;
+        releaseTile(tile: Element): void;
+        alt?: string;
+        maxZoom?: number;
+        minZoom?: number;
+        name?: string;
+        projection?: Projection;
+        radius?: number;
+        tileSize?: Size;
+    }
+
+    export class MapTypeRegistry extends MVCObject {
+        constructor();
+        set(id: string, mapType: MapType): void;
+    }
+
+    export interface Projection {
+        fromLatLngToPoint(latLng: LatLng, point?: Point): Point;
+        fromPointToLatLng(pixel: Point, noWrap?: boolean): LatLng;
+    }
+
+    export class ImageMapType extends MVCObject implements MapType {
+        constructor(opts: ImageMapTypeOptions);
+        getOpacity(): number;
+        getTile(tileCoord: Point, zoom: number, ownerDocument: Document): Element;
+        releaseTile(tile: Element): void;
+        setOpacity(opacity: number): void;
+    }
+
+    export interface ImageMapTypeOptions {
+        alt?: string;
+        getTileUrl(tileCoord: Point, zoom: number): string;
+        maxZoom?: number;
+        minZoom?: number;
+        name?: string;
+        opacity?: number;
+        tileSize?: Size;
+    }
+
+    export class StyledMapType extends MVCObject implements MapType {
+        constructor(styles: MapTypeStyle[], options?: StyledMapTypeOptions);
+        getTile(tileCoord: Point, zoom: number, ownerDocument: Document): Element;
+        releaseTile(tile: Element): void;
+    }
+
+    export interface StyledMapTypeOptions {
+        alt?: string;
+        maxZoom?: number;
+        minZoom?: number;
+        name?: string;
+    }
+
+    export interface MapTypeStyle {
+        elementType?: MapTypeStyleElementType;
+        featureType?: MapTypeStyleFeatureType;
+        stylers?: MapTypeStyler[];
+    }
+
+    export interface MapTypeStyleFeatureType {
+        administrative?: {
+            country?: string;
+            land_parcel?: string;
+            locality?: string;
+            neighborhood?: string;
+            province?: string;
+        };
+        all?: string;
+        landscape?: {
+            man_made?: string;
+            natural?: {
+              landcover?: string;
+              terrain?: string;  
+            };
+        };
+        poi?: {
+            attraction?: string;
+            business?: string;
+            government?: string;
+            medical?: string;
+            park?: string;
+            place_of_worship?: string;
+            school?: string;
+            sports_complex?: string;
+        };
+        road?: {
+            arterial?: string;
+            highway?: {
+                controlled_access?: string;
+            };
+            local?: string;
+        };
+        transit?: {
+            line?: string;
+            station?: {
+                airport?: string;
+                bus?: string;
+                rail?: string;
+            };
+        };
+        water?: string;
+    }
+
+    export interface MapTypeStyleElementType {
+        all?: string;
+        geometry?: {
+            fill?: string;
+            stroke?: string;
+        };
+        labels?: {
+            icon?: string;
+            text?: {
+                fill?: string;
+                stroke?: string;
+            }
+        };
+    }
+
+    export interface MapTypeStyler {
+        color?: string;
+        gamma?: number;
+        hue?: string;
+        invert_lightness?: boolean;
+        lightness?: number;
+        saturation?: number;
+        visibility?: string;
+    }
+
+    /***** Layers *****/
+    export class BicyclingLayer extends MVCObject {
+        constructor();
+        getMap(): Map;
+        setMap(map: Map): void;
+    }
+
+    export class FusionTablesLayer extends MVCObject {
+        constructor(options: FusionTablesLayerOptions);
+        getMap(): Map;
+        setMap(map: Map): void;
+        setOptions(options: FusionTablesLayerOptions): void;
+    }
+
+    export interface FusionTablesLayerOptions {
+        clickable?: boolean;
+        heatmap?: FusionTablesHeatmap;
+        map?: Map;
+        query?: FusionTablesQuery;
+        styles?: FusionTablesStyle[];
+        suppressInfoWindows?: boolean;
+    }
+
+    export interface FusionTablesQuery {
+        from?: string;
+        limit?: number;
+        offset?: number;
+        orderBy?: string;
+        select?: string;
+        where?: string;
+    }
+
+    export  interface FusionTablesStyle {
+        markerOptions?: FusionTablesMarkerOptions;
+        polygonOptions?: FusionTablesPolygonOptions;
+        polylineOptions?: FusionTablesPolylineOptions;
+        where?: string;
+    }
+
+    export interface FusionTablesHeatmap {
+        enabled: boolean;
+    }
+
+    export interface FusionTablesMarkerOptions {
+        iconName: string;
+    }
+
+    export interface FusionTablesPolygonOptions {
+        fillColor?: string;
+        fillOpacity?: number;
+        strokeColor?: string;
+        strokeOpacity?: number;
+        strokeWeight?: number;
+    }
+
+    export interface FusionTablesPolylineOptions {
+        strokeColor?: string;
+        strokeOpacity?: number;
+        strokeWeight?: number;
+    }
+
+    export interface FusionTablesMouseEvent {
+        infoWindowHtml?: string;
+        latLng?: LatLng;
+        pixelOffset?: Size;
+        row?: Object; // Object<FusionTablesCell>
+    }
+
+    export interface FusionTablesCell {
+        columnName?: string;
+        value?: string;
+    }
+
+    export class KmlLayer extends MVCObject {
+        constructor(opts?: KmlLayerOptions);
+        getDefaultViewport(): LatLngBounds;
+        getMap(): Map;
+        getMetadata(): KmlLayerMetadata;
+        getStatus(): KmlLayerStatus;
+        getUrl(): string;
+        getZIndex(): number;
+        setMap(map: Map): void;
+        setUrl(url: string): void;
+        setZIndez(zIndex: number): void;
+    }
+
+    export interface KmlLayerOptions {
+        clickable?: boolean;
+        map?: Map;
+        preserveViewport?: boolean;
+        screenOverlays?: boolean;
+        suppressInfoWindows?: boolean;
+        url?: string;
+        zIndex?: number;
+    }
+
+    export interface KmlLayerMetadata {
+        author: KmlAuthor;
+        description: string;
+        hasScreenOverlays: boolean;
+        name: string;
+        snippet: string;
+    }
+
+    export enum KmlLayerStatus {
+        DOCUMENT_NOT_FOUND,
+        DOCUMENT_TOO_LARGE,
+        FETCH_ERROR,
+        INVALID_DOCUMENT,
+        INVALID_REQUEST,
+        LIMITS_EXCEEDED,
+        OK,
+        TIMED_OUT,
+        UNKNOWN
+    }
+
+    export interface KmlMouseEvent {
+        featureData: KmlFeatureData;
+        latLng: LatLng;
+        pixelOffset: Size;
+    }
+
+    export interface KmlFeatureData {
+        author: KmlAuthor;
+        description: string;
+        id: string;
+        infoWindowHtml: string;
+        name: string;
+        snippet: string;
+    }
+
+    export interface KmlAuthor {
+        email: string;
+        name: string;
+        uri: string;
+    }
+
+    export class TrafficLayer extends MVCObject {
+        constructor();
+        getMap(): void;
+        setMap(map: Map): void;
+    }
+
+    export class TransitLayer extends MVCObject {
+        constructor();
+        getMap(): void;
+        setMap(map: Map): void;
+    }
+
+    /***** Street View *****/
+    export class StreetViewPanorama {
+        constructor(container: Element, opts?: StreetViewPanoramaOptions);
+        controls: MVCArray[]; // Array<MVCArray<Node>>
+        getLinks(): StreetViewLink[];
+        getLocation():  StreetViewLocation;
+        getPano(): string;
+        getPhotographerPov(): StreetViewPov;
+        getPosition(): LatLng;
+        getPov(): StreetViewPov;
+        getStatus(): StreetViewStatus;
+        getVisible(): boolean;
+        getZoom(): number;
+        registerPanoProvider(provider: (input: string) => StreetViewPanoramaData): void;
+        setLinks(links: Array<StreetViewLink>): void;
+        setOptions(options: StreetViewPanoramaOptions): void;
+        setPano(pano: string): void;
+        setPosition(latLng: LatLng|LatLngLiteral): void;
+        setPov(pov: StreetViewPov): void;
+        setVisible(flag: boolean): void;
+        setZoom(zoom: number): void;
+    }
+
+    export interface StreetViewPanoramaOptions {
+        addressControl?: boolean;
+        addressControlOptions?: StreetViewAddressControlOptions;
+        clickToGo?: boolean;
+        disableDefaultUi?: boolean;
+        disableDoubleClickZoom?: boolean;
+        enableCloseButton?: boolean;
+        imageDateControl?: boolean;
+        linksControl?: boolean;
+        panControl?: boolean;
+        panControlOptions?: PanControlOptions;
+        pano?: string;
+        panoProvider?: (input: string) => StreetViewPanoramaData;
+        position?: LatLng|LatLngLiteral;
+        pov?: StreetViewPov;
+        scrollwheel?: boolean;
+        visible?: boolean;
+        zoomControl?: boolean;
+        zoomControlOptions?: ZoomControlOptions;
+    }
+
+    export interface StreetViewAddressControlOptions {
+        position: ControlPosition;
+    }
+
+    export interface StreetViewLink {
+        description?: string;
+        heading?: number;
+        pano?: string;
+    }
+
+    export interface StreetViewPov {
+        heading?: number;
+        pitch?: number;
+    }
+
+    export interface StreetViewPanoramaData {
+        copyright?: string;
+        imageDate?: string;
+        links?: StreetViewLink[];
+        location?: StreetViewLocation;
+        tiles?: StreetViewTileData;
+    }
+
+    export interface StreetViewLocation {
+        description?: string;
+        latLng?: LatLng;
+        pano?: string;
+        shortDescription?: string;
+    }
+
+    export interface StreetViewTileData {
+        getTileUrl(pano: string, tileZoom: number, tileX: number, tileY: number): string;
+        centerHeading?: number;
+        tileSize?: Size;
+        worldSize?: Size;
+    }
+
+    export class StreetViewService {
+        getPanoramaById(pano: string, callback: (streetViewPanoramaData: StreetViewPanoramaData, streetViewStatus: StreetViewStatus) => void): void;
+        getPanoramaByLocation(latlng: LatLng|LatLngLiteral, radius: number, callback: (streetViewPanoramaData: StreetViewPanoramaData, streetViewStatus: StreetViewStatus) => void ): void;
+    }
+
+    export enum StreetViewStatus {
+        OK,
+        UNKNOWN_ERROR,
+        ZERO_RESULTS
+    }
+    
+    export class StreetViewCoverageLayer extends MVCObject  {
+        getMap(): Map;
+        setMap(map: Map): void;
+    }
+
+    /***** Events *****/
+    export interface MapsEventListener { }
+
+    export class event {
+        static addDomListener(instance: Object, eventName: string, handler: Function, capture?: boolean): MapsEventListener;
+        static addDomListenerOnce(instance: Object, eventName: string, handler: Function, capture?: boolean): MapsEventListener;
+        static addListener(instance: Object, eventName: string, handler: Function): MapsEventListener;
+        static addListenerOnce(instance: Object, eventName: string, handler: Function): MapsEventListener;
+        static clearInstanceListeners(instance: Object): void;
+        static clearListeners(instance: Object, eventName: string): void;
+        static removeListener(listener: MapsEventListener): void;
+        static trigger(instance: any, eventName: string, ...args: any[]): void;
+    }
+
+    export interface MouseEvent {
+        stop(): void;
+        latLng: LatLng;
+    }
+
+    /* **** Base **** */
+
+    /**
+     * A LatLng is a point in geographical coordinates: latitude and longitude.
+     * 
+     * * Latitude ranges between -90 and 90 degrees, inclusive. Values above or
+     *   below this range will be clamped to the range [-90, 90]. This means
+     *   that if the value specified is less than -90, it will be set to -90.
+     *   And if the value is greater than 90, it will be set to 90.
+     * * Longitude ranges between -180 and 180 degrees, inclusive. Values above
+     *   or below this range will be wrapped so that they fall within the
+     *   range. For example, a value of -190 will be converted to 170. A value
+     *   of 190 will be converted to -170. This reflects the fact that
+     *   longitudes wrap around the globe.
+     * 
+     * Although the default map projection associates longitude with the
+     * x-coordinate of the map, and latitude with the y-coordinate, the
+     * latitude coordinate is always written first, followed by the longitude.
+     * Notice that you cannot modify the coordinates of a LatLng. If you want
+     * to compute another point, you have to create a new one.
+     */
+    export class LatLng {
+        /**
+         * Creates a LatLng object representing a geographic point.
+         * Note the ordering of latitude and longitude.
+         * @param lat Latitude is specified in degrees within the range [-90, 90].
+         * @param lng Longitude is specified in degrees within the range [-180, 180].
+         * @param noWrap Set noWrap to true to enable values outside of this range.
+         */
+        constructor(lat: number, lng: number, noWrap?: boolean);
+        /** Comparison function. */
+        equals(other: LatLng): boolean;
+        /** Returns the latitude in degrees. */
+        lat(): number;
+        /** Returns the longitude in degrees. */
+        lng(): number;
+        /** Converts to string representation. */
+        toString(): string;
+        /** Returns a string of the form "lat,lng". We round the lat/lng values to 6 decimal places by default. */
+        toUrlValue(precision?: number): string;
+    }
+
+    export type LatLngLiteral = { lat: number; lng: number }
+
+    export class LatLngBounds {
+        constructor(sw?: LatLng, ne?: LatLng);
+        contains(latLng: LatLng): boolean;
+        equals(other: LatLngBounds): boolean;
+        extend(point: LatLng): LatLngBounds;
+        getCenter(): LatLng;
+        getNorthEast(): LatLng;
+        getSouthWest(): LatLng;
+        intersects(other: LatLngBounds): boolean;
+        isEmpty(): boolean;
+        toSpan(): LatLng;
+        toString(): string;
+        toUrlValue(precision?: number): string;
+        union(other: LatLngBounds): LatLngBounds;
+    }
+
+    export class Point {
+        /** A point on a two-dimensional plane. */
+        constructor(x: number, y: number);
+        /** The X coordinate */
+        x: number;
+        /** The Y coordinate */
+        y: number;
+        /** Compares two Points */
+        equals(other: Point): boolean;
+        /** Returns a string representation of this Point. */
+        toString(): string;
+    }
+
+    export class Size {
+        constructor(width: number, height: number, widthUnit?: string, heightUnit?: string);
+        height: number;
+        width: number;
+        equals(other: Size): boolean;
+        toString(): string;
+    }
+
+    /***** MVC *****/
+    export class MVCObject {
+        constructor();
+        addListener(eventName: string, handler: (...args: any[]) => void): MapsEventListener;
+        bindTo(key: string, target: MVCObject, targetKey?: string, noNotify?: boolean): void;
+        changed(key: string): void;
+        get(key: string): any;
+        notify(key: string): void;
+        set(key: string, value: any): void;
+        setValues(values: any): void;
+        unbind(key: string): void;
+        unbindAll(): void;
+    }
+
+    export class MVCArray extends MVCObject {
+        constructor(array?: any[]);
+        clear(): void;
+        forEach(callback: (elem: any, i: number) => void): void;
+        getArray(): any[];
+        getAt(i: number): any;
+        getLength(): number;
+        insertAt(i: number, elem: any): void;
+        pop(): any;
+        push(elem: any): number;
+        removeAt(i: number): any;
+        setAt(i: number, elem: any): void;
+    }
+
+    /***** Geometry Library *****/
+    export module geometry {
+        export class encoding {
+            static decodePath(encodedPath: string): LatLng[];
+            static encodePath(path: any[]): string; // LatLng[]|MVCArray<LatLng>
+        }
+
+        export class spherical {
+            static computeArea(path: any[], radius?: number): number; // LatLng[]|MVCArray<LatLng>
+            static computeDistanceBetween(from: LatLng, to: LatLng, radius?: number): number;
+            static computeHeading(from: LatLng, to: LatLng): number;
+            static computeLength(path: any[], radius?: number): number; // LatLng[]|MVCArray<LatLng>
+            static computeOffset(from: LatLng, distance: number, heading: number, radius?: number): LatLng;
+            static computeOffsetOrigin(to: LatLng, distance: number, heading: number, radius?: number): LatLng;
+            static computeSignedArea(loop: any[], radius?: number): number; // LatLng[]|MVCArray<LatLng>
+            static interpolate(from: LatLng, to: LatLng, fraction: number): LatLng;
+        }
+
+        export class poly {
+            static containsLocation(point: LatLng, polygon: Polygon): boolean;
+            static isLocationOnEdge(point: LatLng, poly: Polygon|Polyline, tolerance?: number): boolean;
+        }
+    }
+
+    /***** AdSense Library *****/
+    export module adsense {
+        export class AdUnit extends MVCObject {
+            constructor(container: Element, opts: AdUnitOptions);
+            getBackgroundColor(): string;
+            getBorderColor(): string;
+            getChannelNumber(): string;
+            getContainer(): Element;
+            getFormat(): AdFormat;
+            getMap(): Map;
+            getPosition(): ControlPosition;
+            getPublisherId(): string;            
+            getTextColor(): string;
+            getTitleColor(): string;
+            getUrlColor(): string;
+            setBackgroundColor(backgroundColor: string): void;
+            setBorderColor(borderColor: string): void;
+            setChannelNumber(channelNumber: string): void;
+            setFormat(format: AdFormat): void;
+            setMap(map: Map): void;
+            setPosition(position: ControlPosition): void;
+            setTextColor(textColor: string): void;
+            setTitleColor(titleColor: string): void;
+            setUrlColor(urlColor: string): void;
+        }
+
+        export interface AdUnitOptions {
+            backgroundColor?: string;
+            borderColor?: string;
+            channelNumber?: string;
+            format?: AdFormat;
+            map?: Map;
+            position?: ControlPosition;
+            publisherId?: string;
+            textColor?: string;
+            titleColor?: string;
+            urlColor?: string;
+        }
+
+        export enum AdFormat {
+            BANNER,
+            BUTTON,
+            HALF_BANNER,
+            LARGE_HORIZONTAL_LINK_UNIT,
+            LARGE_RECTANGLE,
+            LARGE_VERTICAL_LINK_UNIT,
+            LEADERBOARD,
+            MEDIUM_RECTANGLE,
+            MEDIUM_VERTICAL_LINK_UNIT,
+            SKYSCRAPER,
+            SMALL_HORIZONTAL_LINK_UNIT,
+            SMALL_RECTANGLE,
+            SMALL_SQUARE,
+            SMALL_VERTICAL_LINK_UNIT,
+            SQUARE,
+            VERTICAL_BANNER,
+            WIDE_SKYSCRAPER,
+            X_LARGE_VERTICAL_LINK_UNIT
+        }
+    }
+
+    /***** Places Library *****/
+    export module places {
+        export class Autocomplete extends MVCObject {
+            constructor(inputField: HTMLInputElement, opts?: AutocompleteOptions);
+            getBounds(): LatLngBounds;
+            getPlace(): PlaceResult;
+            setBounds(bounds: LatLngBounds): void;
+            setComponentRestrictions(restrictions: ComponentRestrictions): void;
+            setTypes(types: string[]): void;
+        }
+
+        export interface AutocompleteOptions  {
+            bounds?: LatLngBounds;
+            componentRestrictions?: ComponentRestrictions;
+            types?: string[];
+        }
+
+        export interface AutocompletePrediction {
+            description: string;
+            matched_substrings: PredictionSubstring[];
+            place_id: string;
+            terms: PredictionTerm[];
+            types: string[]
+        }
+        
+        export interface PredictionTerm {
+            offset: number;
+            value: string;
+        }
+           
+        export interface PredictionSubstring {
+            length: number;
+            offset: number;
+        }       
+        
+        export class AutocompleteService {
+            constructor();
+            getPlacePredictions(request: AutocompletionRequest, callback: (result: AutocompletePrediction[], status: PlacesServiceStatus) => void): void;
+            getQueryPredictions(request: QueryAutocompletionRequest, callback: (result: QueryAutocompletePrediction[], status: PlacesServiceStatus) => void): void;
+        }
+
+        export interface AutocompletionRequest {
+            bounds?: LatLngBounds;
+            componentRestrictions?: ComponentRestrictions;
+            input: string;            
+            location?: LatLng;
+            offset?: number;
+            radius?: number;
+            types?: string[];
+        }
+        
+        export interface ComponentRestrictions {
+            country: string;
+        }
+
+        export interface PlaceAspectRating {
+            rating: number;
+            type: string;
+        }
+        
+        export interface PlaceDetailsRequest  {
+            placeId: string;
+        }
+        
+        export interface PlaceGeometry {
+            location: LatLng;
+            viewport: LatLngBounds;
+        }
+
+        export interface PlacePhoto {
+            height: number;
+            html_attributions: string[];
+            width: number;
+            getUrl(opts: PhotoOptions): string;
+        }
+        
+        export interface PhotoOptions {
+            maxHeight?: number;
+            maxWidth?: number;
+        }
+
+        export interface PlaceResult {
+            address_components: GeocoderAddressComponent[];
+            aspects: PlaceAspectRating[];
+            formatted_address: string;
+            formatted_phone_number: string;
+            geometry: PlaceGeometry;
+            html_attributions: string[];
+            icon: string;
+            international_phone_number: string;
+            name: string;
+            permanently_closed: boolean;
+            photos: PlacePhoto[];
+            place_id: string;
+            price_level: number;
+            rating: number;
+            reviews: PlaceReview[];
+            types: string[];
+            url: string;
+            vicinity: string;
+            website: string;
+        }
+
+        export interface PlaceReview {
+            aspects: PlaceAspectRating[];
+            author_name: string;
+            author_url: string;
+            language: string;
+            text: string;
+        }
+        
+        export interface PlaceSearchPagination {
+            nextPage(): void;
+            hasNextPage: boolean;
+        }
+
+        export interface PlaceSearchRequest {
+            bounds: LatLngBounds;
+            keyword: string;
+            location: LatLng|LatLngLiteral;
+            maxPriceLevel?: number;
+            minPriceLevel?: number;
+            name: string;
+            openNow: boolean;
+            radius: number;
+            rankBy: RankBy;
+            types: string[];
+        }
+
+        export class PlacesService {
+            constructor(attrContainer: HTMLDivElement|Map);
+            getDetails(request: PlaceDetailsRequest, callback: (result: PlaceResult, status: PlacesServiceStatus) => void): void;
+            nearbySearch(request: PlaceSearchRequest, callback: (results: PlaceResult[], status: PlacesServiceStatus, pagination: PlaceSearchPagination) => void): void;
+            radarSearch(request: RadarSearchRequest, callback: (results: PlaceResult[], status: PlacesServiceStatus) => void): void;
+            textSearch(request: TextSearchRequest, callback: (results: PlaceResult[], status: PlacesServiceStatus) => void): void;
+        }
+
+        export enum PlacesServiceStatus {
+            INVALID_REQUEST,
+            OK,
+            OVER_QUERY_LIMIT,
+            REQUEST_DENIED,
+            UNKNOWN_ERROR,
+            ZERO_RESULTS
+        }
+
+        export interface QueryAutocompletePrediction {
+            description: string;
+            matched_substrings: PredictionSubstring[];
+            place_id: string;
+            terms: PredictionTerm[];
+        }
+
+        export interface QueryAutocompletionRequest {
+            bounds?: LatLngBounds;
+            input?: string;
+            location?: LatLng;
+            radius?: number;
+        }
+
+        export interface RadarSearchRequest {
+            bounds: LatLngBounds;
+            keyword: string;
+            location: LatLng|LatLngLiteral;
+            name: string;
+            radius: number;
+            types: string[];
+        }
+
+        export enum RankBy {
+            DISTANCE,
+            PROMINENCE
+        }
+
+        export class SearchBox extends MVCObject {
+            constructor(inputField: HTMLInputElement, opts?: SearchBoxOptions);
+            getBounds(): LatLngBounds;
+            getPlaces(): PlaceResult[];
+            setBounds(bounds: LatLngBounds): void;
+        }
+
+        export interface SearchBoxOptions {
+            bounds: LatLngBounds;
+        }
+
+        export interface TextSearchRequest {
+            bounds: LatLngBounds;
+            location: LatLng|LatLngLiteral;
+            query: string;
+            radius: number;
+            types: string[];
+        }
+    }
+
+    /***** Drawing Library *****/
+    export module drawing {
+        export class DrawingManager extends MVCObject {
+            constructor(options?: DrawingManagerOptions);
+            getDrawingMode(): OverlayType;
+            getMap(): Map;
+            setDrawingMode(drawingMode: OverlayType): void;
+            setMap(map: Map): void;
+            setOptions(options: DrawingManagerOptions): void;
+        }
+
+        export interface  DrawingManagerOptions {
+            circleOptions?: CircleOptions;
+            drawingControl?: boolean;
+            drawingControlOptions?: DrawingControlOptions;
+            drawingMode?: OverlayType;
+            map?: Map;
+            markerOptions?: MarkerOptions;
+            polygonOptions?: PolygonOptions;
+            polylineOptions?: PolylineOptions;
+            rectangleOptions?: RectangleOptions;
+        }
+
+        export interface DrawingControlOptions {
+            drawingModes?: OverlayType[];
+            position?: ControlPosition;
+        }
+
+        export interface OverlayCompleteEvent {
+            overlay: Marker|Polygon|Polyline|Rectangle|Circle;
+            type: OverlayType;
+        }
+
+        export enum OverlayType {
+            CIRCLE,
+            MARKER,
+            POLYGON,
+            POLYLINE,
+            RECTANGLE
+        }
+    }
+
+    /***** Visualization Library *****/
+    export module visualization {
+        export class MapsEngineLayer extends MVCObject {
+            constructor(options: MapsEngineLayerOptions)
+            getLayerId(): string;
+            getLayerKey(): string;
+            getMap(): Map;
+            getMapId(): string;
+            getOpacity(): number;
+            getProperties(): MapsEngineLayerProperties;
+            getStatus(): MapsEngineStatus;
+            getZIndex(): number;
+            setLayerId(layerId: string): void;
+            setLayerKey(layerKey: string): void;
+            setMap(map: Map): void;
+            setMapId(mapId: string): void;
+            setOpacity(opacity: number): void;
+            setOptions(options: MapsEngineLayerOptions): void;
+            setZIndex(zIndex: number): void;
+        }
+        
+        export interface MapsEngineLayerOptions {
+            accessToken?: string;
+            clickable?: boolean;
+            fitBounds?: boolean;
+            layerId?: string;
+            layerKey?: string;
+            map?: Map;
+            mapId?: string;
+            opacity?: number;
+            suppressInfoWindows?: boolean;
+            zIndex?: number;
+        }
+        
+        export interface MapsEngineLayerProperties {
+            name: string;
+        }
+        
+        export interface MapsEngineMouseEvent {
+            featureId?: string;
+            infoWindowHtml?: string;
+            latLng?: LatLng;
+            pixelOffset?: Size;
+        }
+        
+        export enum MapsEngineStatus {
+            INVALID_LAYER,
+            OK,
+            UNKNOWN_ERROR   
+        }
+        
+        export class HeatmapLayer extends MVCObject {
+            constructor(opts?: HeatmapLayerOptions);
+            getData(): MVCArray;
+            getMap(): Map;
+            setData(data: MVCArray): void;
+            setData(data: LatLng[]): void;
+            setData(data: WeightedLocation[]): void;
+            setMap(map: Map): void;
+        }
+
+        export interface HeatmapLayerOptions {
+            data: any;
+            dissipating?: boolean;
+            gradient?: string[];
+            map?: Map;
+            maxIntensity?: number;
+            opacity?: number;
+            radius?: number;
+        }
+
+        export interface WeightedLocation {
+            location: LatLng;
+            weight: number;
+        }
+
+        export class MouseEvent {
+            stop(): void;
+        }
+
+        export class MapsEventListener {
+
+        }
+    }
+}
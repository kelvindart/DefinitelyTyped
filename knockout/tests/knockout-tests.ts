
/// <reference types="knockout.mapping" />

declare var $;

function test_creatingVMs() {
    var myViewModel = {
        personName: ko.observable('Bob'),
        personAge: ko.observable(123)
    };
    ko.applyBindings(myViewModel);
    ko.applyBindings(myViewModel, document.getElementById('someElementId'));

    myViewModel.personName();
    myViewModel.personName('Mary');
    myViewModel.personAge(50);

    myViewModel.personName.subscribe(function (newValue) {
        alert("The person's new name is " + newValue);
    });

    var subscription = myViewModel.personName.subscribe(function (newValue) { });
    subscription.dispose();
}

function test_computed() {
    function AppViewModel() {
        var self = this;

        self.firstName = ko.observable('Bob');
        self.lastName = ko.observable('Smith');
        self.fullName = ko.computed(function () {
            return self.firstName() + " " + self.lastName();
        });
    }

    function MyViewModel() {
        this.firstName = ko.observable('Planet');
        this.lastName = ko.observable('Earth');

        this.fullName = ko.computed<string>({
            read: function () {
                return this.firstName() + " " + this.lastName();
            },
            write: function (value) {
                var lastSpacePos = value.lastIndexOf(" ");
                if (lastSpacePos > 0) {
                    this.firstName(value.substring(0, lastSpacePos));
                    this.lastName(value.substring(lastSpacePos + 1));
                }
            },
            owner: this
        });
    }

    function MyViewModel1() {
        this.price = ko.observable(25.99);

        this.formattedPrice = ko.computed<string>({
            read: function () {
                return '$' + this.price().toFixed(2);
            },
            write: function (value) {
                var num = parseFloat(value.replace(/[^\.\d]/g, ""));
                this.price(isNaN(num) ? 0 : num);
            },
            owner: this
        });
    }

    function MyViewModel2() {
        this.acceptedNumericValue = ko.observable(123);
        this.lastInputWasValid = ko.observable(true);

        this.attemptedValue = ko.computed<number>({
            read: this.acceptedNumericValue,
            write: function (value) {
                if (isNaN(value))
                    this.lastInputWasValid(false);
                else {
                    this.lastInputWasValid(true);
                    this.acceptedNumericValue(value);
                }
            },
            owner: this
        });
    }

    ko.applyBindings(new MyViewModel());
}

class GetterViewModel {
    private _selectedRange: KnockoutObservable<any>;

    constructor() {
        this._selectedRange = ko.observable();
    }

    public range: KnockoutObservable<any>;
}

function testGetter() {
    var model = new GetterViewModel();

    model.range.subscribe((range: number) => {
    });
}

function test_observableArrays() {
    var myObservableArray = ko.observableArray<any>();
    myObservableArray.push('Some value');
    var anotherObservableArray = ko.observableArray([
        { name: "Bungle", type: "Bear" },
        { name: "George", type: "Hippo" },
        { name: "Zippy", type: "Unknown" }
    ]);

    myObservableArray().length;
    myObservableArray()[0];

    myObservableArray.indexOf('Blah');
    myObservableArray.push('Some new value');
    myObservableArray.pop();
    myObservableArray.unshift('Some new value');
    myObservableArray.shift();
    myObservableArray.reverse();
    myObservableArray.sort(function (left, right) { return left == right ? 0 : (left < right ? -1 : 1) });
    myObservableArray.splice(1, 3);

    myObservableArray.remove('Blah');
    myObservableArray.remove(function (item) { return item.age < 18 });
    myObservableArray.removeAll(['Chad', 132, undefined]);
    myObservableArray.removeAll();
    myObservableArray.destroy('Blah');
    myObservableArray.destroy(function (someItem) { return someItem.age < 18 });
    myObservableArray.destroyAll(['Chad', 132, undefined]);
    myObservableArray.destroyAll();

    ko.utils.arrayForEach(myObservableArray(), function (item) { });
}

// You have to extend knockout for your own handlers
interface KnockoutBindingHandlers {
    yourBindingName: KnockoutBindingHandler;
    slideVisible: KnockoutBindingHandler;
    hasFocus: KnockoutBindingHandler;
    allowBindings: KnockoutBindingHandler;
    withProperties: KnockoutBindingHandler;
    randomOrder: KnockoutBindingHandler;
}

function test_bindings() {
    var currentProfit = ko.observable(150000);
    ko.applyBindings({
        people: [
            { firstName: 'Bert', lastName: 'Bertington' },
            { firstName: 'Charles', lastName: 'Charlesforth' },
            { firstName: 'Denise', lastName: 'Dentiste' }
        ]
    });
    var viewModel = { availableCountries: ko.observableArray(['France', 'Germany', 'Spain']) };
    viewModel.availableCountries.push('China');

    ko.bindingHandlers.yourBindingName = {
        init: function (element, valueAccessor, allBindingsAccessor, viewModel, bindingContext) {
        	return { "controlsDescendantBindings": true };
        },
        update: function (element, valueAccessor, allBindingsAccessor, viewModel, bindingContext) {
        }
    };
    ko.bindingHandlers.slideVisible = {
        update: function (element, valueAccessor, allBindingsAccessor) {
            var value = valueAccessor(), allBindings = allBindingsAccessor();
            var valueUnwrapped = ko.utils.unwrapObservable(value);
            var duration = allBindings.slideDuration || 400;
            if (valueUnwrapped == true)
                $(element).slideDown(duration);
            else
                $(element).slideUp(duration);
        },
        init: function (element, valueAccessor) {
            var value = ko.utils.unwrapObservable(valueAccessor());
            $(element).toggle(value);
        }
    };
    ko.bindingHandlers.hasFocus = {
        init: function (element, valueAccessor) {
            $(element).focus(function () {
                var value = valueAccessor();
                value(true);
            });
            $(element).blur(function () {
                var value = valueAccessor();
                value(false);
            });
        },
        update: function (element, valueAccessor) {
            var value = valueAccessor();
            if (ko.utils.unwrapObservable(value))
                element.focus();
            else
                element.blur();
        }
    };
    ko.bindingHandlers.allowBindings = {
        init: function (elem, valueAccessor) {
            var shouldAllowBindings = ko.utils.unwrapObservable(valueAccessor());
            return { controlsDescendantBindings: !shouldAllowBindings };
        }
    };
    ko.bindingHandlers.withProperties = {
        init: function (element, valueAccessor, allBindingsAccessor, viewModel, bindingContext) {
            var newProperties = valueAccessor(),
                innerBindingContext = bindingContext.extend(newProperties);
            ko.applyBindingsToDescendants(innerBindingContext, element);
            return { controlsDescendantBindings: true };
        }
    };
    ko.bindingHandlers.withProperties = {
        init: function (element, valueAccessor, allBindingsAccessor, viewModel, bindingContext) {
            var newProperties = valueAccessor(),
                childBindingContext = bindingContext.createChildContext(viewModel);
            ko.utils.extend(childBindingContext, newProperties);
            ko.applyBindingsToDescendants(childBindingContext, element);
            return { controlsDescendantBindings: true };
        }
    };
    ko.bindingHandlers.randomOrder = {
        init: function (elem, valueAccessor) {
            var child = ko.virtualElements.firstChild(elem),
                childElems = [];
            while (child) {
                childElems.push(child);
                child = ko.virtualElements.nextSibling(child);
            }
            ko.virtualElements.emptyNode(elem);
            while (childElems.length) {
                var randomIndex = Math.floor(Math.random() * childElems.length),
                    chosenChild = childElems.splice(randomIndex, 1);
                ko.virtualElements.prepend(elem, chosenChild[0]);
            }
        }
    };

    var node, containerElem, nodeToInsert, insertAfter, nodeToPrepend, arrayOfNodes;
    ko.virtualElements.emptyNode(containerElem);
    ko.virtualElements.firstChild(containerElem);
    ko.virtualElements.insertAfter(containerElem, nodeToInsert, insertAfter);
    ko.virtualElements.nextSibling(node);
    ko.virtualElements.prepend(containerElem, nodeToPrepend);
    ko.virtualElements.setDomNodeChildren(containerElem, arrayOfNodes);
}

// Have to define your own extenders
interface KnockoutExtenders {
    logChange(target, option);
    numeric(target, precision);
    required(target, overrideMessage);
}

interface KnockoutObservableArrayFunctions<T> {
    filterByProperty(propName, matchValue): KnockoutComputed<any>;
}

declare var validate;

function test_more() {
    var viewModel = {
        firstName: ko.observable("Bert"),
        lastName: ko.observable("Smith"),
        pets: ko.observableArray(["Cat", "Dog", "Fish"]),
        type: "Customer",
        hasALotOfPets: <any>null
    };
    viewModel.hasALotOfPets = ko.computed(function () {
        return this.pets().length > 2
    }, viewModel);
    var plainJs = ko.toJS(viewModel);

    ko.extenders.logChange = function (target, option) {
        target.subscribe(function (newValue) {
            console.log(option + ": " + newValue);
        });
        return target;
    };

    ko.extenders.numeric = function (target, precision) {
        var result = ko.computed<any>({
            read: target,
            write: function (newValue) {
                var current = target(),
                    roundingMultiplier = Math.pow(10, precision),
                    newValueAsNum = isNaN(newValue) ? 0 : parseFloat(newValue),
                    valueToWrite = Math.round(newValueAsNum * roundingMultiplier) / roundingMultiplier;

                if (valueToWrite !== current) {
                    target(valueToWrite);
                } else {
                    if (newValue !== current) {
                        target.notifySubscribers(valueToWrite);
                    }
                }
            }
        });

        result(target());

        return result;
    };

    function AppViewModel(one, two) {
        this.myNumberOne = ko.observable(one).extend({ numeric: 0 });
        this.myNumberTwo = ko.observable(two).extend({ numeric: 2 });
    }

    ko.applyBindings(new AppViewModel(221.2234, 123.4525));

    ko.extenders.required = function (target, overrideMessage) {

        target.hasError = ko.observable();
        target.validationMessage = ko.observable();

        function validate(newValue) {
            target.hasError(newValue ? false : true);
            target.validationMessage(newValue ? "" : overrideMessage || "This field is required");
        }

        validate(target());

        target.subscribe(validate);

        return target;
    };

    function AppViewModel2(first, last) {
        this.firstName = ko.observable(first).extend({ required: "Please enter a first name" });
        this.lastName = ko.observable(last).extend({ required: "" });
    }

    ko.applyBindings(new AppViewModel2("Bob", "Smith"));

    var first;
    this.firstName = ko.observable(first).extend({ required: "Please enter a first name", logChange: "first name" });

    var upperCaseName = ko.computed(function () {
        return name.toUpperCase();
    }).extend({ throttle: 500 });

    function AppViewModel3() {
        this.instantaneousValue = ko.observable();
        this.throttledValue = ko.computed(this.instantaneousValue)
                                .extend({ throttle: 400 });

        this.loggedValues = ko.observableArray([]);
        this.throttledValue.subscribe(function (val) {
            if (val !== '')
                this.loggedValues.push(val);
        }, this);
    }

    function GridViewModel() {
        this.pageSize = ko.observable(20);
        this.pageIndex = ko.observable(1);
        this.currentPageData = ko.observableArray();

        ko.computed(function () {
            var params = { page: this.pageIndex(), size: this.pageSize() };
            $.getJSON('/Some/Json/Service', params, this.currentPageData);
        }, this);
    }
    this.setPageSize = function (newPageSize) {
        this.pageSize(newPageSize);
        this.pageIndex(1);
    }

    ko.computed(function () {
        var params = { page: this.pageIndex(), size: this.pageSize() };
        $.getJSON('/Some/Json/Service', params, this.currentPageData);
    }, this).extend({ throttle: 1 });

    $(".remove").click(function () {
        viewModel.pets.remove(ko.dataFor(this));
    });
    $(".remove").live("click", function () {
        viewModel.pets.remove(ko.dataFor(this));
    });

    $("#people").delegate(".remove", "click", function () {

        var context = ko.contextFor(this),
            parentArray = context.$parent.people || context.$parent.children;

        parentArray.remove(context.$data);

        return false;
    });
    $("#people").delegate(".add", "click", function () {
        var context = ko.contextFor(this),
            childName = context.$data.name() + " child",
            parentArray = context.$data.people || context.$data.children;

        context.$root.addChild(childName, parentArray);

        return false;
    });
    ko.observableArray.fn.filterByProperty = function (propName, matchValue) {
        return ko.computed(function () {
            var allItems = this(), matchingItems = [];
            for (var i = 0; i < allItems.length; i++) {
                var current = allItems[i];
                if (ko.utils.unwrapObservable(current[propName]) === matchValue)
                    matchingItems.push(current);
            }
            return matchingItems;
        }, this);
    }
    function Task(title, done) {
        this.title = ko.observable(title);
        this.done = ko.observable(done);
    }

    function AppViewModel4() {
        this.tasks = ko.observableArray([
            new Task('Find new desktop background', true),
            new Task('Put shiny stickers on laptop', false),
            new Task('Request more reggae music in the office', true)
        ]);

        this.doneTasks = this.tasks.filterByProperty("done", true);
    }

    ko.applyBindings(new AppViewModel4());
    this.doneTasks = ko.computed(function () {
    var all = this.tasks(), done = [];
        for (var i = 0; i < all.length; i++)
            if (all[i].done())
                done.push(all[i]);
        return done;
    }, this);
}

function test_mappingplugin() {
    var viewModel0 = {
        serverTime: ko.observable(),
        numUsers: ko.observable()
    }
    var data = {
        serverTime: '2010-01-07',
        numUsers: 3
    };
    viewModel0.serverTime(data.serverTime);
    viewModel0.numUsers(data.numUsers);

    var viewModel = ko.mapping.fromJS(data);
    ko.mapping.fromJS(data, viewModel);
    var unmapped = ko.mapping.toJS(viewModel);

    var viewModel = ko.mapping.fromJS(data);
    ko.mapping.fromJS(data, viewModel);

    var myChildModel = function (data) {
        ko.mapping.fromJS(data, {}, this);

        this.nameLength = ko.computed(function () {
            return this.name().length;
        }, this);
    }

    var oldOptions = ko.mapping.defaultOptions().include;
    ko.mapping.defaultOptions().include = ["alwaysIncludeThis"];

    var oldOptions = ko.mapping.defaultOptions().copy;
    ko.mapping.defaultOptions().copy = ["alwaysCopyThis"];

    var someObject;
    ko.mapping.fromJS(data, {}, someObject);
    ko.mapping.fromJS(data, {}, this);

    var alice, aliceMappingOptions, bob, bobMappingOptions;
    var viewModel = ko.mapping.fromJS(alice, aliceMappingOptions);
    ko.mapping.fromJS(bob, bobMappingOptions, viewModel);

    var obj;
    var result = ko.mapping.fromJS(obj, {
        key: function (item) {
            return ko.utils.unwrapObservable(item.id);
        }
    });

    result.mappedRemove({ id: 2 });
    var newItem = result.mappedCreate({ id: 3 });
}

// Define your own functions
interface KnockoutSubscribableFunctions<T> {
    publishOn(topic: string): any;
    subscribeTo(topic: string): any;
}

interface KnockoutBindingHandlers {
    isolatedOptions: KnockoutBindingHandler;
}

function test_misc() {
    // define dummy vars
    var callback: any;
    var target: any;
    var topic: any;
    var vm: any;
    var value: any;

    var postbox = new ko.subscribable();
    postbox.subscribe(callback, target, topic);

    postbox.subscribe(function (newValue) {
        this.latestTopic(newValue);
    }, vm, "mytopic");
    postbox.notifySubscribers(value, "mytopic");

    ko.subscribable.fn.publishOn = function (topic) {
        this.subscribe(function (newValue) {
            postbox.notifySubscribers(newValue, topic);
        });

        return this;
    };

    this.myObservable = <KnockoutObservable<string>>ko.observable("myValue").publishOn("myTopic");

    ko.subscribable.fn.subscribeTo = function (topic) {
        postbox.subscribe(this, null, topic);

        return this;
    };

    this.observableFromAnotherVM = <KnockoutObservable<any>>ko.observable().subscribeTo("myTopic");

    postbox.subscribe(function (newValue) {
        this(newValue);
    }, this, topic);

    ko.bindingHandlers.isolatedOptions = {
        init: function (element, valueAccessor) {
            var args = arguments;
            ko.computed({
                read: function () {
                    ko.utils.unwrapObservable(valueAccessor());
                    ko.bindingHandlers.options.update.apply(this, args);
                },
                owner: this,
                disposeWhenNodeIsRemoved: element
            });
        }
    };

    ko.subscribable.fn.publishOn = function (topic) {
        this.subscribe(function (newValue) {
            postbox.notifySubscribers(newValue, topic);
        });

        return this;
    };

    this.myObservable = ko.observable("myValue").publishOn("myTopic");

    var x = ko.observableArray([1, 2, 3]);

    var element;
    ko.utils.domNodeDisposal.addDisposeCallback(element, function () {
        $(element).datepicker("destroy");
    });
	
<<<<<<< HEAD
	this.observableFactory = function(): KnockoutObservable<number>{
	    if (!!true) {
=======
	this.observableFactory = function(flag = true): KnockoutObservable<number>{
	    if (flag) {
>>>>>>> 311d6342
			return ko.computed({
				read:function(){ 
					return 3; 
				}
			});
		} else {
			return ko.observable(3);
		}
	}
	
}

interface KnockoutBindingHandlers {
    allBindingsAccessorTest: KnockoutBindingHandler;
}

function test_allBindingsAccessor() {
    ko.bindingHandlers.allBindingsAccessorTest = {
        init: (element: any, valueAccessor: () => any, allBindingsAccessor: KnockoutAllBindingsAccessor, viewModel: any, bindingContext: KnockoutBindingContext) => {
            var allBindings = allBindingsAccessor();
            var hasBinding = allBindingsAccessor.has("myBindingName");
            var myBinding = allBindingsAccessor.get("myBindingName");
            var fnAccessorBinding = allBindingsAccessor().myBindingName;
        },
        update: (element: any, valueAccessor: () => any, allBindingsAccessor: KnockoutAllBindingsAccessor, viewModel: any, bindingContext: KnockoutBindingContext) => {
            var allBindings = allBindingsAccessor();
            var hasBinding = allBindingsAccessor.has("myBindingName");
            var myBinding = allBindingsAccessor.get("myBindingName");
            var fnAccessorBinding = allBindingsAccessor().myBindingName;
        }
    };
}


function test_Components() {

    // test all possible ko.components.register() overloads
    function test_Register() {
        // reused parameters
        var nodeArray = [new Node, new Node];
        var singleNode = new Node;
        var viewModelFn = function (params: any) { return <any>null; }

        // ------- viewmodel overloads:

        // viewModel as inline function (commonly used in examples)
        ko.components.register("name", { template: "string-template", viewModel: viewModelFn });

        // viewModel from shared instance
        ko.components.register("name", { template: "string-template", viewModel: { instance: null } });

        // viewModel from createViewModel factory method
        ko.components.register("name", { template: "string-template", viewModel: { createViewModel: function (params: any, componentInfo: KnockoutComponentTypes.ComponentInfo) { return null; } } });

        // viewModel from an AMD module 
        ko.components.register("name", { template: "string-template", viewModel: { require: "module" } });

        // ------- template overloads

        // template from named element
        ko.components.register("name", { template: { element: "elementID" }, viewModel: viewModelFn });
        
        // template using single Node
        ko.components.register("name", { template: { element: singleNode }, viewModel: viewModelFn });
        
        // template using Node array
        ko.components.register("name", { template: nodeArray, viewModel: viewModelFn });
        
        // template using an AMD module 
        ko.components.register("name", { template: { require: "text!module" }, viewModel: viewModelFn });

        // Empty config for registering custom elements that are handled by name convention
        ko.components.register('name', { /* No config needed */ });
    }
}


function testUnwrapUnion() {
    
    var possibleObs: KnockoutObservable<number> | number;
    var num = ko.unwrap(possibleObs);

}

function test_tasks() {
    // Schedule an empty task
    ko.tasks.schedule(function() {
    });
    
    // Schedule a task with arguments and return type
    let logSomethingTask = (message: string) => {
        console.log("Log message");
        return true;
    };
    
    let taskHandle = ko.tasks.schedule(logSomethingTask);
    
    // Cancel a task
    ko.tasks.cancel(taskHandle);
    
    // Process the current microtask queue on demand
    ko.tasks.runEarly();
    
    // Redefine or augment how Knockout schedules the event to process and flush the queue
    ko.tasks.scheduler = function (callback) {
        setTimeout(callback, 0);
    };
}<|MERGE_RESOLUTION|>--- conflicted
+++ resolved
@@ -570,13 +570,8 @@
         $(element).datepicker("destroy");
     });
 	
-<<<<<<< HEAD
-	this.observableFactory = function(): KnockoutObservable<number>{
-	    if (!!true) {
-=======
 	this.observableFactory = function(flag = true): KnockoutObservable<number>{
 	    if (flag) {
->>>>>>> 311d6342
 			return ko.computed({
 				read:function(){ 
 					return 3; 

--- conflicted
+++ resolved
@@ -41,7 +41,7 @@
 
     iterate(iteratee: (value: any, key: string, iterationNumber: number) => any): Promise<any>;
     iterate(iteratee: (value: any, key: string, iterationNumber: number) => any,
-            callback: (err: any, result: any) => void): void;
+      callback: (err: any, result: any) => void): void;
 }
 
 interface LocalForageDriverSupportFunc {
@@ -66,20 +66,16 @@
     bufferToString(buffer: ArrayBuffer): string;
 }
 
-<<<<<<< HEAD
-interface LocalForage {
-=======
 interface LocalForage extends LocalForageDbMethods {
->>>>>>> 4d672cbb
     LOCALSTORAGE: string;
     WEBSQL: string;
     INDEXEDDB: string;
 
     /**
-    * Set and persist localForage options. This must be called before any other calls to localForage are made, but can be called after localForage is loaded.
-    * If you set any config values with this method they will persist after driver changes, so you can call config() then setDriver()
-    * @param {ILocalForageConfig} options?
-    */
+     * Set and persist localForage options. This must be called before any other calls to localForage are made, but can be called after localForage is loaded.
+     * If you set any config values with this method they will persist after driver changes, so you can call config() then setDriver()
+     * @param {ILocalForageConfig} options?
+     */
     config(options: LocalForageOptions): boolean;
 
     /**
@@ -91,53 +87,23 @@
 
     driver(): string;
     /**
-    * Force usage of a particular driver or drivers, if available.
-    * @param {string} driver
-    */
+     * Force usage of a particular driver or drivers, if available.
+     * @param {string} driver
+     */
     setDriver(driver: string | string[]): Promise<void>;
     setDriver(driver: string | string[], callback: () => void, errorCallback: (error: any) => void): void;
     defineDriver(driver: LocalForageDriver): Promise<void>;
     defineDriver(driver: LocalForageDriver, callback: () => void, errorCallback: (error: any) => void): void;
     /**
-    * Return a particular driver
-    * @param {string} driver
-    */
+     * Return a particular driver
+     * @param {string} driver
+     */
     getDriver(driver: string): Promise<LocalForageDriver>;
 
     getSerializer(): Promise<LocalForageSerializer>;
     getSerializer(callback: (serializer: LocalForageSerializer) => void): void;
-<<<<<<< HEAD
 
     supports(driverName: string): boolean;
-
-    getItem<T>(key: string): Promise<T>;
-    getItem<T>(key: string, callback: (err: any, value: T) => void): void;
-
-    setItem<T>(key: string, value: T): Promise<T>;
-    setItem<T>(key: string, value: T, callback: (err: any, value: T) => void): void;
-
-    removeItem(key: string): Promise<void>;
-    removeItem(key: string, callback: (err: any) => void): void;
-
-    clear(): Promise<void>;
-    clear(callback: (err: any) => void): void;
-
-    length(): Promise<number>;
-    length(callback: (err: any, numberOfKeys: number) => void): void;
-
-    key(keyIndex: number): Promise<string>;
-    key(keyIndex: number, callback: (err: any, key: string) => void): void;
-
-    keys(): Promise<string[]>;
-    keys(callback: (err: any, keys: string[]) => void): void;
-
-    iterate(iteratee: (value: any, key: string, iterationNumber: number) => any): Promise<any>;
-    iterate(iteratee: (value: any, key: string, iterationNumber: number) => any,
-            callback: (err: any, result: any) => void): void;
-=======
-
-    supports(driverName: string): boolean;
->>>>>>> 4d672cbb
 }
 
 declare module "localforage" {

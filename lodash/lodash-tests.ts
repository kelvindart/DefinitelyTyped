/// <reference path="lodash.d.ts" />

declare var $: any, jQuery: any;

interface IFoodOrganic {
    name: string;
    organic: boolean;
}

interface IFoodType {
    name: string;
    type: string;
}

interface IFoodCombined {
    name: string;
    organic: boolean;
    type: string;
}

interface IStoogesQuote {
    name: string;
    quotes: string[];
}

interface IStoogesAge {
    name: string;
    age: number;
}

interface IStoogesCombined {
    name: string;
    age: number;
    quotes: string[];
}

interface IKey {
    dir: string;
    code: number;
}

interface IDictionary<T> {
    [index: string]: T;
}

var foodsOrganic: IFoodOrganic[] = [
    { name: 'banana', organic: true },
    { name: 'beet', organic: false },
];
var foodsType: IFoodType[] = [
    { name: 'apple', type: 'fruit' },
    { name: 'banana', type: 'fruit' },
    { name: 'beet', type: 'vegetable' }
];
var foodsCombined: IFoodCombined[] = [
    { 'name': 'apple', 'organic': false, 'type': 'fruit' },
    { 'name': 'carrot', 'organic': true, 'type': 'vegetable' }
];

var stoogesQuotes: IStoogesQuote[] = [
    { 'name': 'curly', 'quotes': ['Oh, a wise guy, eh?', 'Poifect!'] },
    { 'name': 'moe', 'quotes': ['Spread out!', 'You knucklehead!'] }
];
var stoogesAges: IStoogesAge[] = [
    { 'name': 'moe', 'age': 40 },
    { 'name': 'larry', 'age': 50 }
];
var stoogesAgesDict: IDictionary<IStoogesAge> = {
    first: { 'name': 'moe', 'age': 40 },
    second: { 'name': 'larry', 'age': 50 }
};
var stoogesCombined: IStoogesCombined[] = [
    { 'name': 'curly', 'age': 30, 'quotes': ['Oh, a wise guy, eh?', 'Poifect!'] },
    { 'name': 'moe', 'age': 40, 'quotes': ['Spread out!', 'You knucklehead!'] }
];

var keys: IKey[] = [
    { 'dir': 'left', 'code': 97 },
    { 'dir': 'right', 'code': 100 }
];

class Dog {
    constructor(public name: string) { }

    public bark() {
        console.log('Woof, woof!');
    }
}

var result: any;

var any: any;

interface TResult {
    a: number;
    b: string;
    c: boolean;
}

// _.MapCache
var testMapCache: _.MapCache;
result = <(key: string) => boolean>testMapCache.delete;
result = <(key: string) => any>testMapCache.get;
result = <(key: string) => boolean>testMapCache.has;
result = <(key: string, value: any) => _.Dictionary<any>>testMapCache.set;

// _
module TestWrapper {
    {
        let result: _.LoDashImplicitWrapper<string>;
        result = _('');
    }

    {
        let result: _.LoDashImplicitWrapper<number>;
        result = _(42);
    }

    {
        let result: _.LoDashImplicitWrapper<boolean>;
        result = _(true);
    }

    {
        let result: _.LoDashImplicitArrayWrapper<string>;
        result = _<string>(['']);
    }

    {
        let result: _.LoDashImplicitObjectWrapper<{a: string}>;
        result = _<{a: string}>({a: ''});
    }
}

//Wrapped array shortcut methods
result = <string>_([1, 2, 3, 4]).join(',');
result = <number>_([1, 2, 3, 4]).pop();
result = <_.LoDashImplicitArrayWrapper<number>>_([1, 2, 3, 4]).push(5, 6, 7);
result = <number>_([1, 2, 3, 4]).shift();
result = <_.LoDashImplicitArrayWrapper<number>>_([1, 2, 3, 4]).sort((a, b) => 1);
result = <_.LoDashImplicitArrayWrapper<number>>_([1, 2, 3, 4]).splice(1);
result = <_.LoDashImplicitArrayWrapper<number>>_([1, 2, 3, 4]).splice(1, 2, 5, 6);
result = <_.LoDashImplicitArrayWrapper<number>>_([1, 2, 3, 4]).unshift(5, 6);
<<<<<<< HEAD

result = <string>_('test').toString();
result = <string>_([1, 2, 3]).toString();
result = <string>_({ 'key1': 'test1', 'key2': 'test2' }).toString();

// _.value (aliases: _.run, _.toJSON, _.valueOf)
result = <string>_('test').value();
result = <number[]>_([1, 2, 3]).run();
result = <_.Dictionary<string>>_(<{ [index: string]: string; }>{ 'key1': 'test1', 'key2': 'test2' }).toJSON();
result = <_.Dictionary<number>>_({ a: 1, b: 2}).mapValues(function(num: number) { return num * 2; }).valueOf();
=======
>>>>>>> 708609e0

/*********
 * Array *
 *********/

// _.chunk
module TestChunk {
    let array: TResult[];
    let list: _.List<TResult>;

    {
        let result: TResult[][];

        result = _.chunk<TResult>(array);
        result = _.chunk<TResult>(array, 42);

        result = _.chunk<TResult>(list);
        result = _.chunk<TResult>(list, 42);
    }

    {
        let result: _.LoDashImplicitArrayWrapper<TResult[]>;

        result = _(array).chunk();
        result = _(array).chunk(42);

        result = _(list).chunk<TResult>();
        result = _(list).chunk<TResult>(42);
    }

    {
        let result: _.LoDashExplicitArrayWrapper<TResult[]>;

        result = _(array).chain().chunk();
        result = _(array).chain().chunk(42);

        result = _(list).chain().chunk<TResult>();
        result = _(list).chain().chunk<TResult>(42);
    }
}

// _.compact
module TestCompact {
    let array: TResult[];
    let list: _.List<TResult>;

    {
        let result: TResult[];

        result = _.compact<TResult>();
        result = _.compact<TResult>(array);
        result = _.compact<TResult>(list);
    }

    {
        let result: _.LoDashImplicitArrayWrapper<TResult>;

        result = _<TResult>(array).compact();
        result = _(list).compact<TResult>();
    }

    {
        let result: _.LoDashExplicitArrayWrapper<TResult>;

        result = _<TResult>(array).chain().compact();
        result = _(list).chain().compact<TResult>();
    }
}

// _.difference
module TestDifference {
    let array: TResult[];
    let list: _.List<TResult>;

    {
        let result: TResult[];

        result = _.difference<TResult>(array);
        result = _.difference<TResult>(array, array);
        result = _.difference<TResult>(array, list, array);
        result = _.difference<TResult>(array, array, list, array);

        result = _.difference<TResult>(list);
        result = _.difference<TResult>(list, list);
        result = _.difference<TResult>(list, array, list);
        result = _.difference<TResult>(list, list, array, list);
    }

    {
        let result: _.LoDashImplicitArrayWrapper<TResult>;

        result = _(array).difference();
        result = _(array).difference(array);
        result = _(array).difference(list, array);
        result = _(array).difference(array, list, array);

        result = _(list).difference<TResult>();
        result = _(list).difference<TResult>(list);
        result = _(list).difference<TResult>(array, list);
        result = _(list).difference<TResult>(list, array, list);
    }

    {
        let result: _.LoDashExplicitArrayWrapper<TResult>;

        result = _(array).chain().difference();
        result = _(array).chain().difference(array);
        result = _(array).chain().difference(list, array);
        result = _(array).chain().difference(array, list, array);

        result = _(list).chain().difference<TResult>();
        result = _(list).chain().difference<TResult>(list);
        result = _(list).chain().difference<TResult>(array, list);
        result = _(list).chain().difference<TResult>(list, array, list);
    }
}

// _.drop
{
    let array: TResult[];
    let list: _.List<TResult>;

    {
        let result: TResult[];
        result = _.drop<TResult>(array);
        result = _.drop<TResult>(array, 42);

        result = _.drop<TResult>(list);
        result = _.drop<TResult>(list, 42);
    }

    {
        let result: _.LoDashImplicitArrayWrapper<TResult>;

        result = _(array).drop();
        result = _(array).drop(42);

        result = _(list).drop<TResult>();
        result = _(list).drop<TResult>(42);
    }

    {
        let result: _.LoDashExplicitArrayWrapper<TResult>;

        result = _(array).chain().drop();
        result = _(array).chain().drop(42);

        result = _(list).chain().drop<TResult>();
        result = _(list).chain().drop<TResult>(42);
    }
}

// _.dropRight
module TestDropRight {
    let array: TResult[];
    let list: _.List<TResult>;

    {
        let result: TResult[];

        result = _.dropRight<TResult>(array);
        result = _.dropRight<TResult>(array, 42);

        result = _.dropRight<TResult>(list);
        result = _.dropRight<TResult>(list, 42);

    }

    {
        let result: _.LoDashImplicitArrayWrapper<TResult>;

        result = _(array).dropRight();
        result = _(array).dropRight(42);

        result = _(list).dropRight<TResult>();
        result = _(list).dropRight<TResult>(42);
    }

    {
        let result: _.LoDashExplicitArrayWrapper<TResult>;

        result = _(array).chain().dropRight();
        result = _(array).chain().dropRight(42);

        result = _(list).chain().dropRight<TResult>();
        result = _(list).chain().dropRight<TResult>(42);
    }
}

// _.dropRightWhile
module TestDropRightWhile {
    let array: TResult[];
    let list: _.List<TResult>;
    let predicateFn: (value: TResult, index: number, collection: _.List<TResult>) => boolean;

    {
        let result: TResult[];

        result = _.dropRightWhile<TResult>(array);
        result = _.dropRightWhile<TResult>(array, predicateFn);
        result = _.dropRightWhile<TResult>(array, predicateFn, any);
        result = _.dropRightWhile<TResult>(array, '');
        result = _.dropRightWhile<TResult>(array, '', any);
        result = _.dropRightWhile<{a: number;}, TResult>(array, {a: 42});

        result = _.dropRightWhile<TResult>(list);
        result = _.dropRightWhile<TResult>(list, predicateFn);
        result = _.dropRightWhile<TResult>(list, predicateFn, any);
        result = _.dropRightWhile<TResult>(list, '');
        result = _.dropRightWhile<TResult>(list, '', any);
        result = _.dropRightWhile<{a: number;}, TResult>(list, {a: 42});
    }

    {
        let result: _.LoDashImplicitArrayWrapper<TResult>;

        result = _(array).dropRightWhile();
        result = _(array).dropRightWhile(predicateFn);
        result = _(array).dropRightWhile(predicateFn, any);
        result = _(array).dropRightWhile('');
        result = _(array).dropRightWhile('', any);
        result = _(array).dropRightWhile<{a: number;}>({a: 42});

        result = _(list).dropRightWhile<TResult>();
        result = _(list).dropRightWhile<TResult>(predicateFn);
        result = _(list).dropRightWhile<TResult>(predicateFn, any);
        result = _(list).dropRightWhile<TResult>('');
        result = _(list).dropRightWhile<TResult>('', any);
        result = _(list).dropRightWhile<{a: number;}, TResult>({a: 42});
    }

    {
        let result: _.LoDashExplicitArrayWrapper<TResult>;

        result = _(array).chain().dropRightWhile();
        result = _(array).chain().dropRightWhile(predicateFn);
        result = _(array).chain().dropRightWhile(predicateFn, any);
        result = _(array).chain().dropRightWhile('');
        result = _(array).chain().dropRightWhile('', any);
        result = _(array).chain().dropRightWhile<{a: number;}>({a: 42});

        result = _(list).chain().dropRightWhile<TResult>();
        result = _(list).chain().dropRightWhile<TResult>(predicateFn);
        result = _(list).chain().dropRightWhile<TResult>(predicateFn, any);
        result = _(list).chain().dropRightWhile<TResult>('');
        result = _(list).chain().dropRightWhile<TResult>('', any);
        result = _(list).chain().dropRightWhile<{a: number;}, TResult>({a: 42});
    }
}

// _.dropWhile
module TestDropWhile {
    let array: TResult[];
    let list: _.List<TResult>;
    let predicateFn: (value: TResult, index: number, collection: _.List<TResult>) => boolean;

    {
        let result: TResult[];

        result = _.dropWhile<TResult>(array);
        result = _.dropWhile<TResult>(array, predicateFn);
        result = _.dropWhile<TResult>(array, predicateFn, any);
        result = _.dropWhile<TResult>(array, '');
        result = _.dropWhile<TResult>(array, '', any);
        result = _.dropWhile<{a: number;}, TResult>(array, {a: 42});

        result = _.dropWhile<TResult>(list);
        result = _.dropWhile<TResult>(list, predicateFn);
        result = _.dropWhile<TResult>(list, predicateFn, any);
        result = _.dropWhile<TResult>(list, '');
        result = _.dropWhile<TResult>(list, '', any);
        result = _.dropWhile<{a: number;}, TResult>(list, {a: 42});
    }

    {
        let result: _.LoDashImplicitArrayWrapper<TResult>;

        result = _(array).dropWhile();
        result = _(array).dropWhile(predicateFn);
        result = _(array).dropWhile(predicateFn, any);
        result = _(array).dropWhile('');
        result = _(array).dropWhile('', any);
        result = _(array).dropWhile<{a: number;}>({a: 42});

        result = _(list).dropWhile<TResult>();
        result = _(list).dropWhile<TResult>(predicateFn);
        result = _(list).dropWhile<TResult>(predicateFn, any);
        result = _(list).dropWhile<TResult>('');
        result = _(list).dropWhile<TResult>('', any);
        result = _(list).dropWhile<{a: number;}, TResult>({a: 42});
    }

    {
        let result: _.LoDashExplicitArrayWrapper<TResult>;

        result = _(array).chain().dropWhile();
        result = _(array).chain().dropWhile(predicateFn);
        result = _(array).chain().dropWhile(predicateFn, any);
        result = _(array).chain().dropWhile('');
        result = _(array).chain().dropWhile('', any);
        result = _(array).chain().dropWhile<{a: number;}>({a: 42});

        result = _(list).chain().dropWhile<TResult>();
        result = _(list).chain().dropWhile<TResult>(predicateFn);
        result = _(list).chain().dropWhile<TResult>(predicateFn, any);
        result = _(list).chain().dropWhile<TResult>('');
        result = _(list).chain().dropWhile<TResult>('', any);
        result = _(list).chain().dropWhile<{a: number;}, TResult>({a: 42});
    }
}

// _.fill
var testFillArray = [1, 2, 3];
var testFillList: _.List<number> = {0: 1, 1: 2, 2: 3, length: 3};

result = <string[]>_.fill<string>(testFillArray, 'a', 0, 3);
result = <_.List<string>>_.fill<string>(testFillList, 'a', 0, 3);
result = <number[]>_(testFillArray).fill<number>(0, 0, 3).value();
result = <_.List<number>>_(testFillList).fill<number>(0, 0, 3).value();

// _.findIndex
module TestFindIndex {
    let array: TResult[];
    let list: _.List<TResult>;
    let predicateFn: (value: TResult, index?: number, collection?: _.List<TResult>) => boolean;

    {
        let result: number;

        result = _.findIndex<TResult>(array);
        result = _.findIndex<TResult>(array, predicateFn);
        result = _.findIndex<TResult>(array, predicateFn, any);
        result = _.findIndex<TResult>(array, '');
        result = _.findIndex<TResult>(array, '', any);
        result = _.findIndex<{a: number}, TResult>(array, {a: 42});

        result = _.findIndex<TResult>(list);
        result = _.findIndex<TResult>(list, predicateFn);
        result = _.findIndex<TResult>(list, predicateFn, any);
        result = _.findIndex<TResult>(list, '');
        result = _.findIndex<TResult>(list, '', any);
        result = _.findIndex<{a: number}, TResult>(list, {a: 42});

        result = _<TResult>(array).findIndex();
        result = _<TResult>(array).findIndex(predicateFn);
        result = _<TResult>(array).findIndex(predicateFn, any);
        result = _<TResult>(array).findIndex('');
        result = _<TResult>(array).findIndex('', any);
        result = _<TResult>(array).findIndex<{a: number}>({a: 42});

        result = _(list).findIndex();
        result = _(list).findIndex<TResult>(predicateFn);
        result = _(list).findIndex<TResult>(predicateFn, any);
        result = _(list).findIndex('');
        result = _(list).findIndex('', any);
        result = _(list).findIndex<{a: number}>({a: 42});
    }

    {
        let result: _.LoDashExplicitWrapper<number>;

        result = _<TResult>(array).chain().findIndex();
        result = _<TResult>(array).chain().findIndex(predicateFn);
        result = _<TResult>(array).chain().findIndex(predicateFn, any);
        result = _<TResult>(array).chain().findIndex('');
        result = _<TResult>(array).chain().findIndex('', any);
        result = _<TResult>(array).chain().findIndex<{a: number}>({a: 42});

        result = _(list).chain().findIndex();
        result = _(list).chain().findIndex<TResult>(predicateFn);
        result = _(list).chain().findIndex<TResult>(predicateFn, any);
        result = _(list).chain().findIndex('');
        result = _(list).chain().findIndex('', any);
        result = _(list).chain().findIndex<{a: number}>({a: 42});
    }
}

// _.findLastIndex
module TestFindLastIndex {
    let array: TResult[];
    let list: _.List<TResult>;

    let predicateFn: (value: TResult, index?: number, collection?: _.List<TResult>) => boolean;

    {
        let result: number;

        result = _.findLastIndex<TResult>(array);
        result = _.findLastIndex<TResult>(array, predicateFn);
        result = _.findLastIndex<TResult>(array, predicateFn, any);
        result = _.findLastIndex<TResult>(array, '');
        result = _.findLastIndex<TResult>(array, '', any);
        result = _.findLastIndex<{a: number}, TResult>(array, {a: 42});

        result = _.findLastIndex<TResult>(list);
        result = _.findLastIndex<TResult>(list, predicateFn);
        result = _.findLastIndex<TResult>(list, predicateFn, any);
        result = _.findLastIndex<TResult>(list, '');
        result = _.findLastIndex<TResult>(list, '', any);
        result = _.findLastIndex<{a: number}, TResult>(list, {a: 42});

        result = _<TResult>(array).findLastIndex();
        result = _<TResult>(array).findLastIndex(predicateFn);
        result = _<TResult>(array).findLastIndex(predicateFn, any);
        result = _<TResult>(array).findLastIndex('');
        result = _<TResult>(array).findLastIndex('', any);
        result = _<TResult>(array).findLastIndex<{a: number}>({a: 42});

        result = _(list).findLastIndex();
        result = _(list).findLastIndex<TResult>(predicateFn);
        result = _(list).findLastIndex<TResult>(predicateFn, any);
        result = _(list).findLastIndex('');
        result = _(list).findLastIndex('', any);
        result = _(list).findLastIndex<{a: number}>({a: 42});
    }

    {
        let result: _.LoDashExplicitWrapper<number>;

        result = _<TResult>(array).chain().findLastIndex();
        result = _<TResult>(array).chain().findLastIndex(predicateFn);
        result = _<TResult>(array).chain().findLastIndex(predicateFn, any);
        result = _<TResult>(array).chain().findLastIndex('');
        result = _<TResult>(array).chain().findLastIndex('', any);
        result = _<TResult>(array).chain().findLastIndex<{a: number}>({a: 42});

        result = _(list).chain().findLastIndex();
        result = _(list).chain().findLastIndex<TResult>(predicateFn);
        result = _(list).chain().findLastIndex<TResult>(predicateFn, any);
        result = _(list).chain().findLastIndex('');
        result = _(list).chain().findLastIndex('', any);
        result = _(list).chain().findLastIndex<{a: number}>({a: 42});
    }
}

// _.first
module TestFirst {
    let array: TResult[];
    let list: _.List<TResult>;
    let result: TResult;
    result = _.first<TResult>(array);
    result = _.first<TResult>(list);
    result = _(array).first();
    result = _(list).first<TResult>();
}

result = <Array<number>>_.flatten([[1, 2], [3, 4]]);
result = <Array<number>>_.flatten([[1, 2], [3, 4], 5, 6]);
result = <Array<number|Array<Array<number>>>>_.flatten([1, [2], [3, [[4]]]]);

result = <Array<number>>_.flatten([1, [2], [[3]]], true);
result = <Array<number>>_.flatten<number>([1, [2], [3, [[4]]]], true);
result = <Array<number|boolean>>_.flatten<number|boolean>([1, [2], [3, [[false]]]], true);

result = <_.LoDashImplicitArrayWrapper<number>>_([[1, 2], [3, 4], 5, 6]).flatten();
result = <_.LoDashImplicitArrayWrapper<number|Array<Array<number>>>>_([1, [2], [3, [[4]]]]).flatten();

result = <_.LoDashImplicitArrayWrapper<number>>_([1, [2], [3, [[4]]]]).flatten(true);

// _.flattenDeep
module TestFlattenDeep {
    interface RecursiveArray<T> extends Array<T|RecursiveArray<T>> {}
    interface ListOfRecursiveArraysOrValues<T> extends _.List<T|RecursiveArray<T>> {}
    interface RecursiveList<T> extends _.List<T|RecursiveList<T>> { }

    let recursiveArray: RecursiveArray<TResult>;
    let listOfMaybeRecursiveArraysOrValues: ListOfRecursiveArraysOrValues<TResult>;
    let recursiveList: RecursiveList<TResult>;

    {
        let result: TResult[];

        result = _.flattenDeep<TResult>(recursiveArray);
        result = _.flattenDeep<TResult>(listOfMaybeRecursiveArraysOrValues);

        result = _(recursiveArray).flattenDeep<TResult>().value();

        result = _(listOfMaybeRecursiveArraysOrValues).flattenDeep<TResult>().value();
    }

    {
        let result: any;

        result = _.flattenDeep<TResult>(recursiveList);

        result = _(recursiveList).flattenDeep().value();
    }
}

// _.head
module TestHead {
    let array: TResult[];
    let list: _.List<TResult>;
    let result: TResult;
    result = _.head<TResult>(array);
    result = _.head<TResult>(list);
    result = _(array).head();
    result = _(list).head<TResult>();
}

// _.indexOf
module TestIndexOf {
    let array: TResult[];
    let list: _.List<TResult>;
    let value: TResult;

    {
        let result: number;

        result = _.indexOf<TResult>(array, value);
        result = _.indexOf<TResult>(array, value, true);
        result = _.indexOf<TResult>(array, value, 42);

        result = _.indexOf<TResult>(list, value);
        result = _.indexOf<TResult>(list, value, true);
        result = _.indexOf<TResult>(list, value, 42);

        result = _(array).indexOf(value);
        result = _(array).indexOf(value, true);
        result = _(array).indexOf(value, 42);

        result = _(list).indexOf<TResult>(value);
        result = _(list).indexOf<TResult>(value, true);
        result = _(list).indexOf<TResult>(value, 42);
    }

    {
        let result: _.LoDashExplicitWrapper<number>;

        result = _(array).chain().indexOf(value);
        result = _(array).chain().indexOf(value, true);
        result = _(array).chain().indexOf(value, 42);

        result = _(list).chain().indexOf<TResult>(value);
        result = _(list).chain().indexOf<TResult>(value, true);
        result = _(list).chain().indexOf<TResult>(value, 42);
    }
}

//_.initial
module TestInitial {
    let array: TResult[];
    let list: _.List<TResult>;

    {
        let result: TResult[];

        result = _.initial<TResult>(array);
        result = _.initial<TResult>(list);
    }

    {
        let result: _.LoDashImplicitArrayWrapper<TResult>;

        result = _(array).initial();
        result = _(list).initial<TResult>();
    }

    {
        let result: _.LoDashExplicitArrayWrapper<TResult>;

        result = _(array).chain().initial();
        result = _(list).chain().initial<TResult>();
    }
}

// _.intersection
module TestIntersection {
    let array: TResult[];
    let list: _.List<TResult>;

    {
        let result: TResult[];

        result = _.intersection<TResult>(array, list);
        result = _.intersection<TResult>(list, array, list);
    }

    {
        let result: _.LoDashImplicitArrayWrapper<TResult>;

        result = _(array).intersection<TResult>(array);
        result = _(array).intersection<TResult>(list, array);

        result = _(list).intersection<TResult>(array);
        result = _(list).intersection<TResult>(list, array);
    }

    {
        let result: _.LoDashExplicitArrayWrapper<TResult>;

        result = _(array).chain().intersection<TResult>(array);
        result = _(array).chain().intersection<TResult>(list, array);

        result = _(list).chain().intersection<TResult>(array);
        result = _(list).chain().intersection<TResult>(list, array);
    }
}

// _.last
module TestLast {
    let array: TResult[];
    let list: _.List<TResult>;

    {
        let result: TResult;

        result = _.last<TResult>(array);
        result = _.last<TResult>(list);

        result = _(array).last();
        result = _(list).last<TResult>();
    }

    {
        let result: _.LoDashExplicitArrayWrapper<TResult>;

        result = _(array).chain().last();
    }

    {
        let result: _.LoDashExplicitObjectWrapper<_.List<TResult>>;

        result = _(list).chain().last<_.List<TResult>>();
    }
}

// _.lastIndexOf
module TestLastIndexOf {
    let array: TResult[];
    let list: _.List<TResult>;
    let value: TResult;

    {
        let result: number;

        result = _.lastIndexOf<TResult>(array, value);
        result = _.lastIndexOf<TResult>(array, value, true);
        result = _.lastIndexOf<TResult>(array, value, 42);

        result = _.lastIndexOf<TResult>(list, value);
        result = _.lastIndexOf<TResult>(list, value, true);
        result = _.lastIndexOf<TResult>(list, value, 42);

        result = _(array).lastIndexOf(value);
        result = _(array).lastIndexOf(value, true);
        result = _(array).lastIndexOf(value, 42);

        result = _(list).lastIndexOf<TResult>(value);
        result = _(list).lastIndexOf<TResult>(value, true);
        result = _(list).lastIndexOf<TResult>(value, 42);
    }

    {
        let result: _.LoDashExplicitWrapper<number>;

        result = _(array).chain().lastIndexOf(value);
        result = _(array).chain().lastIndexOf(value, true);
        result = _(array).chain().lastIndexOf(value, 42);

        result = _(list).chain().lastIndexOf<TResult>(value);
        result = _(list).chain().lastIndexOf<TResult>(value, true);
        result = _(list).chain().lastIndexOf<TResult>(value, 42);
    }
}

// _.object
module TestObject {
    let arrayOfKeys: string[];
    let arrayOfValues: number[];

    let listOfKeys: _.List<string>;
    let listOfValues: _.List<number>;

    {
        let result: _.Dictionary<void>;

        result = _.object<_.Dictionary<void>>(arrayOfKeys);
        result = _.object<_.Dictionary<void>>(listOfKeys);

        result = _(arrayOfKeys).object<_.Dictionary<void>>().value();
        result = _(listOfKeys).object<_.Dictionary<void>>().value();
    }

    {
        let result: _.Dictionary<number>;

        result = _.object<_.Dictionary<number>>(arrayOfKeys, arrayOfValues);
        result = _.object<_.Dictionary<number>>(arrayOfKeys, listOfValues);
        result = _.object<_.Dictionary<number>>(listOfKeys, listOfValues);
        result = _.object<_.Dictionary<number>>(listOfKeys, arrayOfValues);

        result = _.object<number, _.Dictionary<number>>(arrayOfKeys, arrayOfValues);
        result = _.object<number, _.Dictionary<number>>(arrayOfKeys, listOfValues);
        result = _.object<number, _.Dictionary<number>>(listOfKeys, listOfValues);
        result = _.object<number, _.Dictionary<number>>(listOfKeys, arrayOfValues);

        result = _(arrayOfKeys).object<_.Dictionary<number>>(arrayOfValues).value();
        result = _(arrayOfKeys).object<_.Dictionary<number>>(listOfValues).value();
        result = _(listOfKeys).object<_.Dictionary<number>>(listOfValues).value();
        result = _(listOfKeys).object<_.Dictionary<number>>(arrayOfValues).value();

        result = _(arrayOfKeys).object<number, _.Dictionary<number>>(arrayOfValues).value();
        result = _(arrayOfKeys).object<number, _.Dictionary<number>>(listOfValues).value();
        result = _(listOfKeys).object<number, _.Dictionary<number>>(listOfValues).value();
        result = _(listOfKeys).object<number, _.Dictionary<number>>(arrayOfValues).value();
    }

    {
        let result: _.Dictionary<any>;

        result = _.object(arrayOfKeys);
        result = _.object(arrayOfKeys, arrayOfValues);
        result = _.object(arrayOfKeys, listOfValues);

        result = _.object(listOfKeys);
        result = _.object(listOfKeys, listOfValues);
        result = _.object(listOfKeys, arrayOfValues);

        result = _(arrayOfKeys).object().value();
        result = _(arrayOfKeys).object(arrayOfValues).value();
        result = _(arrayOfKeys).object(listOfValues).value();

        result = _(listOfKeys).object().value();
        result = _(listOfKeys).object(listOfValues).value();
        result = _(listOfKeys).object(arrayOfValues).value();
    }
}

// _.pull
module TestPull {
    let array: TResult[];
    let list: _.List<TResult>;
    let value: TResult;

    {
        let result: TResult[];

        result = _.pull<TResult>(array);
        result = _.pull<TResult>(array, value);
        result = _.pull<TResult>(array, value, value);
        result = _.pull<TResult>(array, value, value, value);
    }

    {
        let result: _.List<TResult>;

        result = _.pull<TResult>(list);
        result = _.pull<TResult>(list, value);
        result = _.pull<TResult>(list, value, value);
        result = _.pull<TResult>(list, value, value, value);
    }

    {
        let result: _.LoDashImplicitArrayWrapper<TResult>;

        result = _(array).pull();
        result = _(array).pull(value);
        result = _(array).pull(value, value);
        result = _(array).pull(value, value, value);
    }

    {
        let result: _.LoDashImplicitObjectWrapper<_.List<TResult>>;

        result = _(list).pull<TResult>();
        result = _(list).pull<TResult>(value);
        result = _(list).pull<TResult>(value, value);
        result = _(list).pull<TResult>(value, value, value);
    }

    {
        let result: _.LoDashExplicitArrayWrapper<TResult>;

        result = _(array).chain().pull();
        result = _(array).chain().pull(value);
        result = _(array).chain().pull(value, value);
        result = _(array).chain().pull(value, value, value);
    }

    {
        let result: _.LoDashExplicitObjectWrapper<_.List<TResult>>;

        result = _(list).chain().pull<TResult>();
        result = _(list).chain().pull<TResult>(value);
        result = _(list).chain().pull<TResult>(value, value);
        result = _(list).chain().pull<TResult>(value, value, value);
    }
}

// _.pullAt
{
    let testPullAtArray: TResult[];
    let testPullAtList: _.List<TResult>;
    let result: TResult[];
    result = _.pullAt<TResult>(testPullAtArray);
    result = _.pullAt<TResult>(testPullAtArray, 1);
    result = _.pullAt<TResult>(testPullAtArray, [2, 3], 1);
    result = _.pullAt<TResult>(testPullAtArray, 4, [2, 3], 1);
    result = _.pullAt<TResult>(testPullAtList);
    result = _.pullAt<TResult>(testPullAtList, 1);
    result = _.pullAt<TResult>(testPullAtList, [2, 3], 1);
    result = _.pullAt<TResult>(testPullAtList, 4, [2, 3], 1);
    result = _(testPullAtArray).pullAt().value();
    result = _(testPullAtArray).pullAt(1).value();
    result = _(testPullAtArray).pullAt([2, 3], 1).value();
    result = _(testPullAtArray).pullAt(4, [2, 3], 1).value();
    result = _(testPullAtList).pullAt<TResult>().value();
    result = _(testPullAtList).pullAt<TResult>(1).value();
    result = _(testPullAtList).pullAt<TResult>([2, 3], 1).value();
    result = _(testPullAtList).pullAt<TResult>(4, [2, 3], 1).value();
}

// _.remove
module TestRemove {
    let array: TResult[];
    let list: _.List<TResult>;
    let predicateFn: (value: TResult, index?: number, collection?: _.List<TResult>) => boolean;

    {
        let result: TResult[];

        result = _.remove<TResult>(array);
        result = _.remove<TResult>(array, predicateFn);
        result = _.remove<TResult>(array, predicateFn, any);
        result = _.remove<TResult>(array, '');
        result = _.remove<TResult>(array, '', any);
        result = _.remove<{a: number}, TResult>(array, {a: 42});

        result = _.remove<TResult>(list);
        result = _.remove<TResult>(list, predicateFn);
        result = _.remove<TResult>(list, predicateFn, any);
        result = _.remove<TResult>(list, '');
        result = _.remove<TResult>(list, '', any);
        result = _.remove<{a: number}, TResult>(list, {a: 42});
    }

    {
        let result: _.LoDashImplicitArrayWrapper<TResult>;

        result = _<TResult>(array).remove();
        result = _<TResult>(array).remove(predicateFn);
        result = _<TResult>(array).remove(predicateFn, any);
        result = _<TResult>(array).remove('');
        result = _<TResult>(array).remove('', any);
        result = _<TResult>(array).remove<{a: number}>({a: 42});

        result = _(list).remove<TResult>();
        result = _(list).remove<TResult>(predicateFn);
        result = _(list).remove<TResult>(predicateFn, any);
        result = _(list).remove<TResult>('');
        result = _(list).remove<TResult>('', any);
        result = _(list).remove<{a: number}, TResult>({a: 42});
    }

    {
        let result: _.LoDashExplicitArrayWrapper<TResult>;

        result = _<TResult>(array).chain().remove();
        result = _<TResult>(array).chain().remove(predicateFn);
        result = _<TResult>(array).chain().remove(predicateFn, any);
        result = _<TResult>(array).chain().remove('');
        result = _<TResult>(array).chain().remove('', any);
        result = _<TResult>(array).chain().remove<{a: number}>({a: 42});

        result = _(list).chain().remove<TResult>();
        result = _(list).chain().remove<TResult>(predicateFn);
        result = _(list).chain().remove<TResult>(predicateFn, any);
        result = _(list).chain().remove<TResult>('');
        result = _(list).chain().remove<TResult>('', any);
        result = _(list).chain().remove<{a: number}, TResult>({a: 42});
    }
}

// _.rest
module TestRest {
    let array: TResult[];
    let list: _.List<TResult>;

    {
        let result: TResult[];

        result = _.rest<TResult>(array);
        result = _.rest<TResult>(list);

    }

    {
        let result: _.LoDashImplicitArrayWrapper<TResult>;

        result = _(array).rest();
        result = _(list).rest<TResult>();
    }

    {
        let result: _.LoDashExplicitArrayWrapper<TResult>;

        result = _(array).chain().rest();
        result = _(list).chain().rest<TResult>();
    }
}

// _.slice
module TestSlice {
    let array: TResult[];

    {
        let result: TResult[];

        result = _.slice(array);
        result = _.slice(array, 42);
        result = _.slice(array, 42, 42);
    }

    {
        let result: _.LoDashImplicitArrayWrapper<TResult>;

        result = _(array).slice();
        result = _(array).slice(42);
        result = _(array).slice(42, 42);
    }

    {
        let result: _.LoDashExplicitArrayWrapper<TResult>;

        result = _(array).chain().slice();
        result = _(array).chain().slice(42);
        result = _(array).chain().slice(42, 42);
    }
}

// _.sortedIndex
module TestSortedIndex {
    result = <number>_.sortedIndex([20, 30, 50], 40);
    result = <number>_.sortedIndex([{ 'x': 20 }, { 'x': 30 }, { 'x': 50 }], { 'x': 40 }, 'x');
    var sortedIndexDict: { wordToNumber: { [idx: string]: number } } = {
        'wordToNumber': { 'twenty': 20, 'thirty': 30, 'fourty': 40, 'fifty': 50 }
    };
    result = <number>_.sortedIndex(['twenty', 'thirty', 'fifty'], 'fourty', function (word: string) {
        return sortedIndexDict.wordToNumber[word];
    });
    result = <number>_.sortedIndex(['twenty', 'thirty', 'fifty'], 'fourty', function (word: string) {
        return this.wordToNumber[word];
    }, sortedIndexDict);
}

// _.sortedLastIndex
module TestSortedLastIndex {
    result = <number>_.sortedLastIndex([20, 30, 50], 40);
    result = <number>_.sortedLastIndex([{ 'x': 20 }, { 'x': 30 }, { 'x': 50 }], { 'x': 40 }, 'x');
    var sortedLastIndexDict: { wordToNumber: { [idx: string]: number } } = {
        'wordToNumber': { 'twenty': 20, 'thirty': 30, 'fourty': 40, 'fifty': 50 }
    };
    result = <number>_.sortedLastIndex(['twenty', 'thirty', 'fifty'], 'fourty', function (word: string) {
        return sortedLastIndexDict.wordToNumber[word];
    });
    result = <number>_.sortedLastIndex(['twenty', 'thirty', 'fifty'], 'fourty', function (word: string) {
        return this.wordToNumber[word];
    }, sortedLastIndexDict);
}

// _.tail
module TestTail {
    let array: TResult[];
    let list: _.List<TResult>;

    {
        let result: TResult[];

        result = _.tail<TResult>(array);
        result = _.tail<TResult>(list);

    }

    {
        let result: _.LoDashImplicitArrayWrapper<TResult>;

        result = _(array).tail();
        result = _(list).tail<TResult>();
    }

    {
        let result: _.LoDashExplicitArrayWrapper<TResult>;

        result = _(array).chain().tail();
        result = _(list).chain().tail<TResult>();
    }
}

// _.take
module TestTake {
    let array: TResult[];
    let list: _.List<TResult>;

    {
        let result: TResult[];

        result = _.take<TResult>(array);
        result = _.take<TResult>(array, 42);

        result = _.take<TResult>(list);
        result = _.take<TResult>(list, 42);
    }

    {
        let result: _.LoDashImplicitArrayWrapper<TResult>;

        result = _(array).take();
        result = _(array).take(42);

        result = _(list).take<TResult>();
        result = _(list).take<TResult>(42);
    }

    {
        let result: _.LoDashExplicitArrayWrapper<TResult>;

        result = _(array).chain().take();
        result = _(array).chain().take(42);

        result = _(list).chain().take<TResult>();
        result = _(list).chain().take<TResult>(42);
    }
}

// _.takeRight
module TestTakeRight {
    let array: TResult[];
    let list: _.List<TResult>;

    {
        let result: TResult[];

        result = _.takeRight<TResult>(array);
        result = _.takeRight<TResult>(array, 42);

        result = _.takeRight<TResult>(list);
        result = _.takeRight<TResult>(list, 42);
    }

    {
        let result: _.LoDashImplicitArrayWrapper<TResult>;

        result = _(array).takeRight();
        result = _(array).takeRight(42);

        result = _(list).takeRight<TResult>();
        result = _(list).takeRight<TResult>(42);
    }

    {
        let result: _.LoDashExplicitArrayWrapper<TResult>;

        result = _(array).chain().takeRight();
        result = _(array).chain().takeRight(42);

        result = _(list).chain().takeRight<TResult>();
        result = _(list).chain().takeRight<TResult>(42);
    }
}

// _.takeRightWhile
module TestTakeRightWhile {
    let array: TResult[];
    let list: _.List<TResult>;
    let predicateFn: (value: TResult, index: number, collection: _.List<TResult>) => boolean;

    {
        let result: TResult[];

        result = _.takeRightWhile<TResult>(array);
        result = _.takeRightWhile<TResult>(array, predicateFn);
        result = _.takeRightWhile<TResult>(array, predicateFn, any);
        result = _.takeRightWhile<TResult>(array, '');
        result = _.takeRightWhile<TResult>(array, '', any);
        result = _.takeRightWhile<{a: number;}, TResult>(array, {a: 42});

        result = _.takeRightWhile<TResult>(list);
        result = _.takeRightWhile<TResult>(list, predicateFn);
        result = _.takeRightWhile<TResult>(list, predicateFn, any);
        result = _.takeRightWhile<TResult>(list, '');
        result = _.takeRightWhile<TResult>(list, '', any);
        result = _.takeRightWhile<{a: number;}, TResult>(list, {a: 42});
    }

    {
        let result: _.LoDashImplicitArrayWrapper<TResult>;

        result = _(array).takeRightWhile();
        result = _(array).takeRightWhile(predicateFn);
        result = _(array).takeRightWhile(predicateFn, any);
        result = _(array).takeRightWhile('');
        result = _(array).takeRightWhile('', any);
        result = _(array).takeRightWhile<{a: number;}>({a: 42});

        result = _(list).takeRightWhile<TResult>();
        result = _(list).takeRightWhile<TResult>(predicateFn);
        result = _(list).takeRightWhile<TResult>(predicateFn, any);
        result = _(list).takeRightWhile<TResult>('');
        result = _(list).takeRightWhile<TResult>('', any);
        result = _(list).takeRightWhile<{a: number;}, TResult>({a: 42});
    }

    {
        let result: _.LoDashExplicitArrayWrapper<TResult>;

        result = _(array).chain().takeRightWhile();
        result = _(array).chain().takeRightWhile(predicateFn);
        result = _(array).chain().takeRightWhile(predicateFn, any);
        result = _(array).chain().takeRightWhile('');
        result = _(array).chain().takeRightWhile('', any);
        result = _(array).chain().takeRightWhile<{a: number;}>({a: 42});

        result = _(list).chain().takeRightWhile<TResult>();
        result = _(list).chain().takeRightWhile<TResult>(predicateFn);
        result = _(list).chain().takeRightWhile<TResult>(predicateFn, any);
        result = _(list).chain().takeRightWhile<TResult>('');
        result = _(list).chain().takeRightWhile<TResult>('', any);
        result = _(list).chain().takeRightWhile<{a: number;}, TResult>({a: 42});
    }
}

// _.takeWhile
module TestTakeWhile {
    let array: TResult[];
    let list: _.List<TResult>;
    let predicateFn: (value: TResult, index: number, collection: _.List<TResult>) => boolean;

    {
        let result: TResult[];

        result = _.takeWhile<TResult>(array);
        result = _.takeWhile<TResult>(array, predicateFn);
        result = _.takeWhile<TResult>(array, predicateFn, any);
        result = _.takeWhile<TResult>(array, '');
        result = _.takeWhile<TResult>(array, '', any);
        result = _.takeWhile<{a: number;}, TResult>(array, {a: 42});

        result = _.takeWhile<TResult>(list);
        result = _.takeWhile<TResult>(list, predicateFn);
        result = _.takeWhile<TResult>(list, predicateFn, any);
        result = _.takeWhile<TResult>(list, '');
        result = _.takeWhile<TResult>(list, '', any);
        result = _.takeWhile<{a: number;}, TResult>(list, {a: 42});
    }

    {
        let result: _.LoDashImplicitArrayWrapper<TResult>;

        result = _(array).takeWhile();
        result = _(array).takeWhile(predicateFn);
        result = _(array).takeWhile(predicateFn, any);
        result = _(array).takeWhile('');
        result = _(array).takeWhile('', any);
        result = _(array).takeWhile<{a: number;}>({a: 42});

        result = _(list).takeWhile<TResult>();
        result = _(list).takeWhile<TResult>(predicateFn);
        result = _(list).takeWhile<TResult>(predicateFn, any);
        result = _(list).takeWhile<TResult>('');
        result = _(list).takeWhile<TResult>('', any);
        result = _(list).takeWhile<{a: number;}, TResult>({a: 42});
    }

    {
        let result: _.LoDashExplicitArrayWrapper<TResult>;

        result = _(array).chain().takeWhile();
        result = _(array).chain().takeWhile(predicateFn);
        result = _(array).chain().takeWhile(predicateFn, any);
        result = _(array).chain().takeWhile('');
        result = _(array).chain().takeWhile('', any);
        result = _(array).chain().takeWhile<{a: number;}>({a: 42});

        result = _(list).chain().takeWhile<TResult>();
        result = _(list).chain().takeWhile<TResult>(predicateFn);
        result = _(list).chain().takeWhile<TResult>(predicateFn, any);
        result = _(list).chain().takeWhile<TResult>('');
        result = _(list).chain().takeWhile<TResult>('', any);
        result = _(list).chain().takeWhile<{a: number;}, TResult>({a: 42});
    }
}

// _.union
module TestUnion {
    let array: TResult[];
    let list: _.List<TResult>;

    {
        let result: TResult[];

        result = _.union<TResult>();

        result = _.union<TResult>(array);
        result = _.union<TResult>(array, list);
        result = _.union<TResult>(array, list, array);

        result = _.union<TResult>(list);
        result = _.union<TResult>(list, array);
        result = _.union<TResult>(list, array, list);
    }

    {
        let result: _.LoDashImplicitArrayWrapper<TResult>;

        result = _(array).union();
        result = _(array).union(list);
        result = _(array).union(list, array);

        result = _(array).union<TResult>();
        result = _(array).union<TResult>(list);
        result = _(array).union<TResult>(list, array);

        result = _(list).union<TResult>();
        result = _(list).union<TResult>(array);
        result = _(list).union<TResult>(array, list);
    }

    {
        let result: _.LoDashExplicitArrayWrapper<TResult>;

        result = _(array).chain().union();
        result = _(array).chain().union(list);
        result = _(array).chain().union(list, array);

        result = _(array).chain().union<TResult>();
        result = _(array).chain().union<TResult>(list);
        result = _(array).chain().union<TResult>(list, array);

        result = _(list).chain().union<TResult>();
        result = _(list).chain().union<TResult>(array);
        result = _(list).chain().union<TResult>(array, list);
    }
}

result = <number[]>_.uniq([1, 2, 1, 3, 1]);
result = <number[]>_.uniq([1, 1, 2, 2, 3], true);
result = <string[]>_.uniq(['A', 'b', 'C', 'a', 'B', 'c'], function (letter) {
    return letter.toLowerCase();
});
result = <number[]>_.uniq([1, 2.5, 3, 1.5, 2, 3.5], function (num) { return this.floor(num); }, Math);
result = <{ x: number; }[]>_.uniq([{ 'x': 1 }, { 'x': 2 }, { 'x': 1 }], 'x');

result = <number[]>_.unique([1, 2, 1, 3, 1]);
result = <number[]>_.unique([1, 1, 2, 2, 3], true);
result = <string[]>_.unique(['A', 'b', 'C', 'a', 'B', 'c'], function (letter) {
    return letter.toLowerCase();
});
result = <number[]>_.unique([1, 2.5, 3, 1.5, 2, 3.5], function (num) { return this.floor(num); }, Math);
result = <{ x: number; }[]>_.unique([{ 'x': 1 }, { 'x': 2 }, { 'x': 1 }], 'x');

result = <number[]>_([1, 2, 1, 3, 1]).uniq().value();
result = <number[]>_([1, 1, 2, 2, 3]).uniq(true).value();
result = <string[]>_(['A', 'b', 'C', 'a', 'B', 'c']).uniq(function (letter) {
    return letter.toLowerCase();
}).value();
result = <number[]>_([1, 2.5, 3, 1.5, 2, 3.5]).uniq(function (num) { return this.floor(num); }, Math).value();
result = <{ x: number; }[]>_([{ 'x': 1 }, { 'x': 2 }, { 'x': 1 }]).uniq('x').value();

result = <number[]>_([1, 2, 1, 3, 1]).unique().value();
result = <number[]>_([1, 1, 2, 2, 3]).unique(true).value();
result = <string[]>_(['A', 'b', 'C', 'a', 'B', 'c']).unique(function (letter) {
    return letter.toLowerCase();
}).value();
result = <number[]>_([1, 2.5, 3, 1.5, 2, 3.5]).unique(function (num) { return this.floor(num); }, Math).value();
result = <{ x: number; }[]>_([{ 'x': 1 }, { 'x': 2 }, { 'x': 1 }]).unique('x').value();

// _.unzipWith
{
    let testUnzipWithArray: (number[]|_.List<number>)[];
    let testUnzipWithList: _.List<number[]|_.List<number>>;
    let testUnzipWithIterator: {(prev: TResult, curr: number, index?: number, list?: number[]): TResult};
    let result: TResult[];
    result = _.unzipWith<number, TResult>(testUnzipWithArray);
    result = _.unzipWith<number, TResult>(testUnzipWithArray, testUnzipWithIterator);
    result = _.unzipWith<number, TResult>(testUnzipWithArray, testUnzipWithIterator, any);
    result = _.unzipWith<number, TResult>(testUnzipWithList);
    result = _.unzipWith<number, TResult>(testUnzipWithList, testUnzipWithIterator);
    result = _.unzipWith<number, TResult>(testUnzipWithList, testUnzipWithIterator, any);
    result = _(testUnzipWithArray).unzipWith<number, TResult>(testUnzipWithIterator).value();
    result = _(testUnzipWithArray).unzipWith<number, TResult>(testUnzipWithIterator, any).value();
    result = _(testUnzipWithList).unzipWith<number, TResult>(testUnzipWithIterator).value();
    result = _(testUnzipWithList).unzipWith<number, TResult>(testUnzipWithIterator, any).value();
}

// _.without
{
    let testWithoutArray: number[];
    let testWithoutList: _.List<number>;
    let result: number[];
    result = _.without<number>(testWithoutArray);
    result = _.without<number>(testWithoutArray, 1);
    result = _.without<number>(testWithoutArray, 1, 2);
    result = _.without<number>(testWithoutArray, 1, 2, 3);
    result = _.without<number>(testWithoutList);
    result = _.without<number>(testWithoutList, 1);
    result = _.without<number>(testWithoutList, 1, 2);
    result = _.without<number>(testWithoutList, 1, 2, 3);
    result = _(testWithoutArray).without().value();
    result = _(testWithoutArray).without(1).value();
    result = _(testWithoutArray).without(1, 2).value();
    result = _(testWithoutArray).without(1, 2, 3).value();
    result = _(testWithoutList).without<number>().value();
    result = _(testWithoutList).without<number>(1).value();
    result = _(testWithoutList).without<number>(1, 2).value();
    result = _(testWithoutList).without<number>(1, 2, 3).value();
}

// _.xor
module TestXor {
    let array: TResult[];
    let list: _.List<TResult>;
    let result: TResult[];

    result = _.xor<TResult>();

    result = _.xor<TResult>(array);
    result = _.xor<TResult>(array, list);
    result = _.xor<TResult>(array, list, array);

    result = _.xor<TResult>(list);
    result = _.xor<TResult>(list, array);
    result = _.xor<TResult>(list, array, list);

    result = _(array).xor().value();
    result = _(array).xor(list).value();
    result = _(array).xor(list, array).value();

    result = _(list).xor<TResult>().value();
    result = _(list).xor<TResult>(array).value();
    result = _(list).xor<TResult>(array, list).value();
}

result = <any[][]>_.zip(['moe', 'larry'], [30, 40], [true, false]);
result = <any[][]>_.unzip(['moe', 'larry'], [30, 40], [true, false]);
result = <any[][]>_(['moe', 'larry']).zip([30, 40], [true, false]).value();
result = <any[][]>_(['moe', 'larry']).unzip([30, 40], [true, false]).value();

// _.zipObject
module TestZipObject {
    let arrayOfKeys: string[];
    let arrayOfValues: number[];

    let listOfKeys: _.List<string>;
    let listOfValues: _.List<number>;

    {
        let result: _.Dictionary<void>;

        result = _.zipObject<_.Dictionary<void>>(arrayOfKeys);
        result = _.zipObject<_.Dictionary<void>>(listOfKeys);

        result = _(arrayOfKeys).zipObject<_.Dictionary<void>>().value();
        result = _(listOfKeys).zipObject<_.Dictionary<void>>().value();
    }

    {
        let result: _.Dictionary<number>;

        result = _.zipObject<_.Dictionary<number>>(arrayOfKeys, arrayOfValues);
        result = _.zipObject<_.Dictionary<number>>(arrayOfKeys, listOfValues);
        result = _.zipObject<_.Dictionary<number>>(listOfKeys, listOfValues);
        result = _.zipObject<_.Dictionary<number>>(listOfKeys, arrayOfValues);

        result = _.zipObject<number, _.Dictionary<number>>(arrayOfKeys, arrayOfValues);
        result = _.zipObject<number, _.Dictionary<number>>(arrayOfKeys, listOfValues);
        result = _.zipObject<number, _.Dictionary<number>>(listOfKeys, listOfValues);
        result = _.zipObject<number, _.Dictionary<number>>(listOfKeys, arrayOfValues);

        result = _(arrayOfKeys).zipObject<_.Dictionary<number>>(arrayOfValues).value();
        result = _(arrayOfKeys).zipObject<_.Dictionary<number>>(listOfValues).value();
        result = _(listOfKeys).zipObject<_.Dictionary<number>>(listOfValues).value();
        result = _(listOfKeys).zipObject<_.Dictionary<number>>(arrayOfValues).value();

        result = _(arrayOfKeys).zipObject<number, _.Dictionary<number>>(arrayOfValues).value();
        result = _(arrayOfKeys).zipObject<number, _.Dictionary<number>>(listOfValues).value();
        result = _(listOfKeys).zipObject<number, _.Dictionary<number>>(listOfValues).value();
        result = _(listOfKeys).zipObject<number, _.Dictionary<number>>(arrayOfValues).value();
    }

    {
        let result: _.Dictionary<any>;

        result = _.zipObject(arrayOfKeys);
        result = _.zipObject(arrayOfKeys, arrayOfValues);
        result = _.zipObject(arrayOfKeys, listOfValues);

        result = _.zipObject(listOfKeys);
        result = _.zipObject(listOfKeys, listOfValues);
        result = _.zipObject(listOfKeys, arrayOfValues);

        result = _(arrayOfKeys).zipObject().value();
        result = _(arrayOfKeys).zipObject(arrayOfValues).value();
        result = _(arrayOfKeys).zipObject(listOfValues).value();

        result = _(listOfKeys).zipObject().value();
        result = _(listOfKeys).zipObject(listOfValues).value();
        result = _(listOfKeys).zipObject(arrayOfValues).value();
    }
}

// _.zipWith
interface TestZipWithFn {
    (a1: number, a2: number): number;
}
var testZipWithFn: TestZipWithFn;
result = <number[]>_.zipWith<number>([1, 2]);
result = <number[]>_.zipWith<number>([1, 2], testZipWithFn);
result = <number[]>_.zipWith<number>([1, 2], testZipWithFn, any);
result = <number[]>_.zipWith<number>([1, 2], [1, 2], testZipWithFn, any);
result = <number[]>_.zipWith<number>([1, 2], [1, 2], [1, 2], [1, 2], [1, 2], [1, 2], testZipWithFn, any);
result = <number[]>_([1, 2]).zipWith<number>().value();
result = <number[]>_([1, 2]).zipWith<number>(testZipWithFn).value();
result = <number[]>_([1, 2]).zipWith<number>(testZipWithFn, any).value();
result = <number[]>_([1, 2]).zipWith<number>([1, 2], testZipWithFn, any).value();
result = <number[]>_([1, 2]).zipWith<number>([1, 2], [1, 2], [1, 2], [1, 2], [1, 2], testZipWithFn, any).value();

/*********
 * Chain *
 *********/

// _.chain
module TestChain {
    {
        let result: _.LoDashExplicitWrapper<string>;
<<<<<<< HEAD

        result = _.chain('');
        result = _('').chain();

        result = _.chain('').chain();
        result = _('').chain().chain();
    }

    {
        let result: _.LoDashExplicitWrapper<number>;

        result = _.chain(42);
        result = _(42).chain();
    }

    {
        let result: _.LoDashExplicitWrapper<boolean>;

        result = _.chain(true);
        result = _(true).chain();
    }

    {
        let result: _.LoDashExplicitArrayWrapper<string>;

        result = _.chain(['']);
        result = _(['']).chain();
    }

    {
        let result: _.LoDashExplicitObjectWrapper<{a: string}>;

        result = _.chain<{a: string}>({a: ''});
        result = _<{a: string}>({a: ''}).chain();
    }
}

// _.tap
module TestTap {
    {
        let interceptor: (value: string) => void;
        let result: string;

        _.tap('', interceptor);
        _.tap('', interceptor, any);
    }

    {
        let interceptor: (value: string[]) => void;
        let result: _.LoDashImplicitArrayWrapper<string>;

        _.tap([''], interceptor);
        _.tap([''], interceptor, any);
    }

    {
        let interceptor: (value: {a: string}) => void;
        let result: _.LoDashImplicitObjectWrapper<{a: string}>;

        _.tap({a: ''}, interceptor);
        _.tap({a: ''}, interceptor, any);
    }

    {
        let interceptor: (value: string) => void;
        let result: _.LoDashImplicitWrapper<string>;

        _.chain('').tap(interceptor, any);
        _.chain('').tap(interceptor, any);

        _('').tap(interceptor);
        _('').tap(interceptor, any);
    }

    {
        let interceptor: (value: string[]) => void;
        let result: _.LoDashImplicitArrayWrapper<string>;

        _.chain(['']).tap(interceptor);
        _.chain(['']).tap(interceptor, any);

        _(['']).tap(interceptor);
        _(['']).tap(interceptor, any);
    }

    {
        let interceptor: (value: {a: string}) => void;
        let result: _.LoDashImplicitObjectWrapper<{a: string}>;

        _.chain({a: ''}).tap(interceptor);
        _.chain({a: ''}).tap(interceptor, any);

        _({a: ''}).tap(interceptor);
        _({a: ''}).tap(interceptor, any);
    }

    {
        let interceptor: (value: string) => void;
        let result: _.LoDashExplicitWrapper<string>;

        _.chain('').tap(interceptor, any);
        _.chain('').tap(interceptor, any);

        _('').chain().tap(interceptor);
        _('').chain().tap(interceptor, any);
    }

    {
        let interceptor: (value: string[]) => void;
        let result: _.LoDashExplicitArrayWrapper<string>;

        _.chain(['']).tap(interceptor);
        _.chain(['']).tap(interceptor, any);

        _(['']).chain().tap(interceptor);
        _(['']).chain().tap(interceptor, any);
    }

    {
        let interceptor: (value: {a: string}) => void;
        let result: _.LoDashExplicitObjectWrapper<{a: string}>;

        _.chain({a: ''}).tap(interceptor);
        _.chain({a: ''}).tap(interceptor, any);

        _({a: ''}).chain().tap(interceptor);
        _({a: ''}).chain().tap(interceptor, any);
    }
}

// _.thru
module TestThru {
    interface Interceptor<T> {
        (value: T): T;
    }

    {
        let interceptor: Interceptor<number>;
        let result: number;

        result = _.thru<number, number>(1, interceptor);
        result = _.thru<number, number>(1, interceptor, any);
    }

    {
        let interceptor: Interceptor<number>;
        let result: _.LoDashImplicitWrapper<number>;

        result = _(1).thru<number>(interceptor);
        result = _(1).thru<number>(interceptor, any);
    }

    {
        let interceptor: Interceptor<string>;
        let result: _.LoDashImplicitWrapper<string>;

        result = _('').thru<string>(interceptor);
        result = _('').thru<string>(interceptor, any);
    }

    {
        let interceptor: Interceptor<boolean>;
        let result: _.LoDashImplicitWrapper<boolean>;

        result = _(true).thru<boolean>(interceptor);
        result = _(true).thru<boolean>(interceptor, any);
    }

    {
        let interceptor: Interceptor<{a: string}>;
        let result: _.LoDashImplicitObjectWrapper<{a: string}>;

        result = _({a: ''}).thru<{a: string}>(interceptor);
        result = _({a: ''}).thru<{a: string}>(interceptor, any);
    }

    {
        let interceptor: Interceptor<number[]>;
        let result: _.LoDashImplicitArrayWrapper<number>;

        result = _([1, 2, 3]).thru<number>(interceptor);
        result = _([1, 2, 3]).thru<number>(interceptor, any);
    }

    {
        let interceptor: Interceptor<number>;
        let result: _.LoDashExplicitWrapper<number>;

        result = _(1).chain().thru<number>(interceptor);
        result = _(1).chain().thru<number>(interceptor, any);
    }

    {
        let interceptor: Interceptor<string>;
        let result: _.LoDashExplicitWrapper<string>;

        result = _('').chain().thru<string>(interceptor);
        result = _('').chain().thru<string>(interceptor, any);
    }

    {
        let interceptor: Interceptor<boolean>;
        let result: _.LoDashExplicitWrapper<boolean>;

        result = _(true).chain().thru<boolean>(interceptor);
        result = _(true).chain().thru<boolean>(interceptor, any);
    }

    {
        let interceptor: Interceptor<{a: string}>;
        let result: _.LoDashExplicitObjectWrapper<{a: string}>;

        result = _({a: ''}).chain().thru<{a: string}>(interceptor);
        result = _({a: ''}).chain().thru<{a: string}>(interceptor, any);
    }

    {
        let interceptor: Interceptor<number[]>;
        let result: _.LoDashExplicitArrayWrapper<number>;

        result = _([1, 2, 3]).chain().thru<number>(interceptor);
        result = _([1, 2, 3]).chain().thru<number>(interceptor, any);
    }
}

// _.prototype.commit
module TestCommit {
    {
        let result: _.LoDashImplicitWrapper<number>;
        result = _(42).commit();
    }

    {
        let result: _.LoDashImplicitArrayWrapper<any>;
        result = _<any>([]).commit();
    }

    {
        let result: _.LoDashImplicitObjectWrapper<any>;
        result = _({}).commit();
    }

    {
        let result: _.LoDashExplicitWrapper<number>;
        result = _(42).chain().commit();
    }

    {
        let result: _.LoDashExplicitArrayWrapper<any>;
        result = _<any>([]).chain().commit();
    }

    {
        let result: _.LoDashExplicitObjectWrapper<any>;
        result = _({}).chain().commit();
    }
}

// _.prototype.concat
module TestConcat {
    {
        let result: _.LoDashImplicitArrayWrapper<number>;

        result = _(1).concat<number>(2);
        result = _(1).concat<number>(2, 3);
        result = _(1).concat<number>(2, 3, 4);

        result = _(1).concat(2);
        result = _(1).concat(2, 3);
        result = _(1).concat(2, 3, 4);
    }

    {
        let result: _.LoDashImplicitArrayWrapper<string>;

        result = _<string>(['']).concat<string>(['']);
        result = _<string>(['']).concat<string>([''], ['']);
        result = _<string>(['']).concat<string>([''], [''], ['']);

        result = _<string>(['']).concat(['']);
        result = _<string>(['']).concat([''], ['']);
        result = _<string>(['']).concat([''], [''], ['']);
    }

    {
        let result: _.LoDashImplicitArrayWrapper<{a: string}>;

        result = _({a: ''}).concat<{a: string}>({a: ''});
        result = _({a: ''}).concat<{a: string}>({a: ''}, {a: ''});
        result = _({a: ''}).concat<{a: string}>({a: ''}, {a: ''}, {a: ''});

        result = _({a: ''}).concat({a: ''});
        result = _({a: ''}).concat({a: ''}, {a: ''});
        result = _({a: ''}).concat({a: ''}, {a: ''}, {a: ''});
    }

    {
        let result: _.LoDashExplicitArrayWrapper<number>;

        result = _(1).chain().concat<number>(2);
        result = _(1).chain().concat<number>(2, 3);
        result = _(1).chain().concat<number>(2, 3, 4);

        result = _(1).chain().concat(2);
        result = _(1).chain().concat(2, 3);
        result = _(1).chain().concat(2, 3, 4);
    }

    {
        let result: _.LoDashExplicitArrayWrapper<string>;

        result = _<string>(['']).chain().concat<string>(['']);
        result = _<string>(['']).chain().concat<string>([''], ['']);
        result = _<string>(['']).chain().concat<string>([''], [''], ['']);

        result = _<string>(['']).chain().concat(['']);
        result = _<string>(['']).chain().concat([''], ['']);
        result = _<string>(['']).chain().concat([''], [''], ['']);
    }

    {
        let result: _.LoDashExplicitArrayWrapper<{a: string}>;

        result = _({a: ''}).chain().concat<{a: string}>({a: ''});
        result = _({a: ''}).chain().concat<{a: string}>({a: ''}, {a: ''});
        result = _({a: ''}).chain().concat<{a: string}>({a: ''}, {a: ''}, {a: ''});

        result = _({a: ''}).chain().concat({a: ''});
        result = _({a: ''}).chain().concat({a: ''}, {a: ''});
        result = _({a: ''}).chain().concat({a: ''}, {a: ''}, {a: ''});
    }
}

// _.prototype.plant
module TestPlant {
    {
        let result: _.LoDashImplicitWrapper<number>;
        result = _(any).plant(42);
    }

    {
        let result: _.LoDashImplicitStringWrapper;
        result = _(any).plant('');
    }

    {
        let result: _.LoDashImplicitWrapper<boolean>;
        result = _(any).plant(true);
    }

    {
        let result: _.LoDashImplicitNumberArrayWrapper;
        result = _(any).plant([42]);
    }

    {
        let result: _.LoDashImplicitArrayWrapper<any>;
        result = _(any).plant<any>([]);
    }

    {
        let result: _.LoDashImplicitObjectWrapper<{}>;
        result = _(any).plant<{}>({});
    }

    {
        let result: _.LoDashExplicitWrapper<number>;
        result = _(any).chain().plant(42);
    }

    {
        let result: _.LoDashExplicitStringWrapper;
        result = _(any).chain().plant('');
    }

    {
        let result: _.LoDashExplicitWrapper<boolean>;
        result = _(any).chain().plant(true);
    }

    {
        let result: _.LoDashExplicitNumberArrayWrapper;
        result = _(any).chain().plant([42]);
    }

    {
        let result: _.LoDashExplicitArrayWrapper<any>;
        result = _(any).chain().plant<any>([]);
    }

    {
        let result: _.LoDashExplicitObjectWrapper<{}>;
        result = _(any).chain().plant<{}>({});
    }
}

// _.prototype.reverse
module TestReverse {
    {
        let result: _.LoDashImplicitArrayWrapper<number>;
        result: _([42]).reverse();
    }

    {
        let result: _.LoDashExplicitArrayWrapper<number>;
        result: _([42]).chain().reverse();
    }
}
=======

        result = _.chain('');
        result = _('').chain();

        result = _.chain('').chain();
        result = _('').chain().chain();
    }
>>>>>>> 708609e0

    {
        let result: _.LoDashExplicitWrapper<number>;

        result = _.chain(42);
        result = _(42).chain();
    }

    {
        let result: _.LoDashExplicitWrapper<boolean>;

        result = _.chain(true);
        result = _(true).chain();
    }

    {
        let result: _.LoDashExplicitArrayWrapper<string>;

        result = _.chain(['']);
        result = _(['']).chain();
    }

    {
        let result: _.LoDashExplicitObjectWrapper<{a: string}>;

        result = _.chain<{a: string}>({a: ''});
        result = _<{a: string}>({a: ''}).chain();
    }
}

// _.tap
module TestTap {
    {
        let interceptor: (value: string) => void;
        let result: string;

        _.tap('', interceptor);
        _.tap('', interceptor, any);
    }

    {
        let interceptor: (value: string[]) => void;
        let result: _.LoDashImplicitArrayWrapper<string>;

        _.tap([''], interceptor);
        _.tap([''], interceptor, any);
    }

    {
        let interceptor: (value: {a: string}) => void;
        let result: _.LoDashImplicitObjectWrapper<{a: string}>;

        _.tap({a: ''}, interceptor);
        _.tap({a: ''}, interceptor, any);
    }

    {
        let interceptor: (value: string) => void;
        let result: _.LoDashImplicitWrapper<string>;

        _.chain('').tap(interceptor, any);
        _.chain('').tap(interceptor, any);

        _('').tap(interceptor);
        _('').tap(interceptor, any);
    }

    {
        let interceptor: (value: string[]) => void;
        let result: _.LoDashImplicitArrayWrapper<string>;

        _.chain(['']).tap(interceptor);
        _.chain(['']).tap(interceptor, any);

<<<<<<< HEAD
result = <_.LoDashImplicitObjectWrapper<_.Dictionary<number>>>_([4.3, 6.1, 6.4]).countBy(function (num) { return Math.floor(num); });
result = <_.LoDashImplicitObjectWrapper<_.Dictionary<number>>>_([4.3, 6.1, 6.4]).countBy(function (num) { return this.floor(num); }, Math);
result = <_.LoDashImplicitObjectWrapper<_.Dictionary<number>>>_(['one', 'two', 'three']).countBy('length');
=======
        _(['']).tap(interceptor);
        _(['']).tap(interceptor, any);
    }
>>>>>>> 708609e0

    {
        let interceptor: (value: {a: string}) => void;
        let result: _.LoDashImplicitObjectWrapper<{a: string}>;

        _.chain({a: ''}).tap(interceptor);
        _.chain({a: ''}).tap(interceptor, any);

        _({a: ''}).tap(interceptor);
        _({a: ''}).tap(interceptor, any);
    }

    {
        let interceptor: (value: string) => void;
        let result: _.LoDashExplicitWrapper<string>;

        _.chain('').tap(interceptor, any);
        _.chain('').tap(interceptor, any);

        _('').chain().tap(interceptor);
        _('').chain().tap(interceptor, any);
    }

    {
        let interceptor: (value: string[]) => void;
        let result: _.LoDashExplicitArrayWrapper<string>;

        _.chain(['']).tap(interceptor);
        _.chain(['']).tap(interceptor, any);

        _(['']).chain().tap(interceptor);
        _(['']).chain().tap(interceptor, any);
    }

    {
        let interceptor: (value: {a: string}) => void;
        let result: _.LoDashExplicitObjectWrapper<{a: string}>;

        _.chain({a: ''}).tap(interceptor);
        _.chain({a: ''}).tap(interceptor, any);

        _({a: ''}).chain().tap(interceptor);
        _({a: ''}).chain().tap(interceptor, any);
    }
}

// _.thru
module TestThru {
    interface Interceptor<T> {
        (value: T): T;
    }

    {
        let interceptor: Interceptor<number>;
        let result: number;

        result = _.thru<number, number>(1, interceptor);
        result = _.thru<number, number>(1, interceptor, any);
    }

    {
        let interceptor: Interceptor<number>;
        let result: _.LoDashImplicitWrapper<number>;

        result = _(1).thru<number>(interceptor);
        result = _(1).thru<number>(interceptor, any);
    }

    {
        let interceptor: Interceptor<string>;
        let result: _.LoDashImplicitWrapper<string>;

        result = _('').thru<string>(interceptor);
        result = _('').thru<string>(interceptor, any);
    }

    {
        let interceptor: Interceptor<boolean>;
        let result: _.LoDashImplicitWrapper<boolean>;

        result = _(true).thru<boolean>(interceptor);
        result = _(true).thru<boolean>(interceptor, any);
    }

    {
        let interceptor: Interceptor<{a: string}>;
        let result: _.LoDashImplicitObjectWrapper<{a: string}>;

        result = _({a: ''}).thru<{a: string}>(interceptor);
        result = _({a: ''}).thru<{a: string}>(interceptor, any);
    }

    {
        let interceptor: Interceptor<number[]>;
        let result: _.LoDashImplicitArrayWrapper<number>;

        result = _([1, 2, 3]).thru<number>(interceptor);
        result = _([1, 2, 3]).thru<number>(interceptor, any);
    }

    {
        let interceptor: Interceptor<number>;
        let result: _.LoDashExplicitWrapper<number>;

        result = _(1).chain().thru<number>(interceptor);
        result = _(1).chain().thru<number>(interceptor, any);
    }

    {
        let interceptor: Interceptor<string>;
        let result: _.LoDashExplicitWrapper<string>;

        result = _('').chain().thru<string>(interceptor);
        result = _('').chain().thru<string>(interceptor, any);
    }

    {
        let interceptor: Interceptor<boolean>;
        let result: _.LoDashExplicitWrapper<boolean>;

<<<<<<< HEAD
result = <_.LoDashImplicitArrayWrapper<number>>_([1, 2, 3]).forEach(function (num) { console.log(num); });
result = <_.LoDashImplicitObjectWrapper<_.Dictionary<number>>>_(<{ [index: string]: number; }>{ 'one': 1, 'two': 2, 'three': 3 }).forEach(function (num) { console.log(num); });

result = <_.LoDashImplicitArrayWrapper<number>>_([1, 2, 3]).each(function (num) { console.log(num); });
result = <_.LoDashImplicitObjectWrapper<_.Dictionary<number>>>_(<{ [index: string]: number; }>{ 'one': 1, 'two': 2, 'three': 3 }).each(function (num) { console.log(num); });
=======
        result = _(true).chain().thru<boolean>(interceptor);
        result = _(true).chain().thru<boolean>(interceptor, any);
    }

    {
        let interceptor: Interceptor<{a: string}>;
        let result: _.LoDashExplicitObjectWrapper<{a: string}>;
>>>>>>> 708609e0

        result = _({a: ''}).chain().thru<{a: string}>(interceptor);
        result = _({a: ''}).chain().thru<{a: string}>(interceptor, any);
    }

    {
        let interceptor: Interceptor<number[]>;
        let result: _.LoDashExplicitArrayWrapper<number>;

<<<<<<< HEAD
result = <_.LoDashImplicitArrayWrapper<number>>_([1, 2, 3]).forEachRight(function (num) { console.log(num); });
result = <_.LoDashImplicitObjectWrapper<_.Dictionary<number>>>_(<{ [index: string]: number; }>{ 'one': 1, 'two': 2, 'three': 3 }).forEachRight(function (num) { console.log(num); });

result = <_.LoDashImplicitArrayWrapper<number>>_([1, 2, 3]).eachRight(function (num) { console.log(num); });
result = <_.LoDashImplicitObjectWrapper<_.Dictionary<number>>>_(<{ [index: string]: number; }>{ 'one': 1, 'two': 2, 'three': 3 }).eachRight(function (num) { console.log(num); });
=======
        result = _([1, 2, 3]).chain().thru<number>(interceptor);
        result = _([1, 2, 3]).chain().thru<number>(interceptor, any);
    }
}

// _.prototype.commit
module TestCommit {
    {
        let result: _.LoDashImplicitWrapper<number>;
        result = _(42).commit();
    }
>>>>>>> 708609e0

    {
        let result: _.LoDashImplicitArrayWrapper<any>;
        result = _<any>([]).commit();
    }

    {
        let result: _.LoDashImplicitObjectWrapper<any>;
        result = _({}).commit();
    }

    {
        let result: _.LoDashExplicitWrapper<number>;
        result = _(42).chain().commit();
    }

    {
        let result: _.LoDashExplicitArrayWrapper<any>;
        result = _<any>([]).chain().commit();
    }

    {
        let result: _.LoDashExplicitObjectWrapper<any>;
        result = _({}).chain().commit();
    }
}

// _.prototype.concat
module TestConcat {
    {
        let result: _.LoDashImplicitArrayWrapper<number>;

        result = _(1).concat<number>(2);
        result = _(1).concat<number>(2, 3);
        result = _(1).concat<number>(2, 3, 4);

        result = _(1).concat(2);
        result = _(1).concat(2, 3);
        result = _(1).concat(2, 3, 4);
    }

    {
        let result: _.LoDashImplicitArrayWrapper<string>;

        result = _<string>(['']).concat<string>(['']);
        result = _<string>(['']).concat<string>([''], ['']);
        result = _<string>(['']).concat<string>([''], [''], ['']);

        result = _<string>(['']).concat(['']);
        result = _<string>(['']).concat([''], ['']);
        result = _<string>(['']).concat([''], [''], ['']);
    }

    {
        let result: _.LoDashImplicitArrayWrapper<{a: string}>;

        result = _({a: ''}).concat<{a: string}>({a: ''});
        result = _({a: ''}).concat<{a: string}>({a: ''}, {a: ''});
        result = _({a: ''}).concat<{a: string}>({a: ''}, {a: ''}, {a: ''});

        result = _({a: ''}).concat({a: ''});
        result = _({a: ''}).concat({a: ''}, {a: ''});
        result = _({a: ''}).concat({a: ''}, {a: ''}, {a: ''});
    }

    {
        let result: _.LoDashExplicitArrayWrapper<number>;

        result = _(1).chain().concat<number>(2);
        result = _(1).chain().concat<number>(2, 3);
        result = _(1).chain().concat<number>(2, 3, 4);

        result = _(1).chain().concat(2);
        result = _(1).chain().concat(2, 3);
        result = _(1).chain().concat(2, 3, 4);
    }

    {
        let result: _.LoDashExplicitArrayWrapper<string>;

        result = _<string>(['']).chain().concat<string>(['']);
        result = _<string>(['']).chain().concat<string>([''], ['']);
        result = _<string>(['']).chain().concat<string>([''], [''], ['']);

        result = _<string>(['']).chain().concat(['']);
        result = _<string>(['']).chain().concat([''], ['']);
        result = _<string>(['']).chain().concat([''], [''], ['']);
    }

    {
        let result: _.LoDashExplicitArrayWrapper<{a: string}>;

        result = _({a: ''}).chain().concat<{a: string}>({a: ''});
        result = _({a: ''}).chain().concat<{a: string}>({a: ''}, {a: ''});
        result = _({a: ''}).chain().concat<{a: string}>({a: ''}, {a: ''}, {a: ''});

        result = _({a: ''}).chain().concat({a: ''});
        result = _({a: ''}).chain().concat({a: ''}, {a: ''});
        result = _({a: ''}).chain().concat({a: ''}, {a: ''}, {a: ''});
    }
}

// _.prototype.plant
module TestPlant {
    {
        let result: _.LoDashImplicitWrapper<number>;
        result = _(any).plant(42);
    }

    {
        let result: _.LoDashImplicitStringWrapper;
        result = _(any).plant('');
    }

    {
        let result: _.LoDashImplicitWrapper<boolean>;
        result = _(any).plant(true);
    }

    {
        let result: _.LoDashImplicitNumberArrayWrapper;
        result = _(any).plant([42]);
    }

    {
        let result: _.LoDashImplicitArrayWrapper<any>;
        result = _(any).plant<any>([]);
    }

    {
        let result: _.LoDashImplicitObjectWrapper<{}>;
        result = _(any).plant<{}>({});
    }

    {
        let result: _.LoDashExplicitWrapper<number>;
        result = _(any).chain().plant(42);
    }

    {
        let result: _.LoDashExplicitStringWrapper;
        result = _(any).chain().plant('');
    }

    {
        let result: _.LoDashExplicitWrapper<boolean>;
        result = _(any).chain().plant(true);
    }

<<<<<<< HEAD
result = <number>_.sample([1, 2, 3, 4]);
result = <number[]>_.sample([1, 2, 3, 4], 2);
result = <_.LoDashImplicitWrapper<number>>_([1, 2, 3, 4]).sample();
result = <_.LoDashImplicitArrayWrapper<number>>_([1, 2, 3, 4]).sample(2);
result = <number>_([1, 2, 3, 4]).sample().value();
result = <number[]>_([1, 2, 3, 4]).sample(2).value();

result = <number[]>_.shuffle([1, 2, 3, 4, 5, 6]);
result = <_.LoDashImplicitArrayWrapper<number>>_([1, 2, 3]).shuffle();
result = <_.LoDashImplicitArrayWrapper<_.Dictionary<string>>>_(<{ [index: string]: string; }>{ 'key1': 'test1', 'key2': 'test2' }).shuffle();
=======
    {
        let result: _.LoDashExplicitNumberArrayWrapper;
        result = _(any).chain().plant([42]);
    }

    {
        let result: _.LoDashExplicitArrayWrapper<any>;
        result = _(any).chain().plant<any>([]);
    }
>>>>>>> 708609e0

    {
        let result: _.LoDashExplicitObjectWrapper<{}>;
        result = _(any).chain().plant<{}>({});
    }
}

// _.prototype.reverse
module TestReverse {
    {
        let result: _.LoDashImplicitArrayWrapper<number>;
        result: _([42]).reverse();
    }

    {
        let result: _.LoDashExplicitArrayWrapper<number>;
        result: _([42]).chain().reverse();
    }
}

// _.prototype.run
module TestRun {
    {
        let result: string;

        result = _('').run();
        result = _('').chain().run();
    }

    {
        let result: number;

        result = _(42).run();
        result = _(42).chain().run();
    }

    {
        let result: boolean;

        result = _(true).run();
        result = _(true).chain().run();
    }

    {
        let result: string[];

<<<<<<< HEAD
module TestNow {
    {
        let result: number;

        result = _.now();
        result = _(42).now();
        result = _<any>([]).now();
        result = _({}).now();
    }

    {
        let result: _.LoDashExplicitWrapper<number>;

        result = _(42).chain().now();
        result = _<any>([]).chain().now();
        result = _({}).chain().now();
    }
}
=======
        result = _<string>([]).run();
        result = _<string>([]).chain().run();
    }
>>>>>>> 708609e0

    {
        let result: {a: string};

        result = _({a: ''}).run();
        result = _({a: ''}).chain().run();
    }
}

// _.prototype.toJSON
module TestToJSON {
    {
        let result: string;

        result = _('').toJSON();
        result = _('').chain().toJSON();
    }

    {
        let result: number;

        result = _(42).toJSON();
        result = _(42).chain().toJSON();
    }

    {
        let result: boolean;

        result = _(true).toJSON();
        result = _(true).chain().toJSON();
    }

    {
        let result: string[];

        result = _<string>([]).toJSON();
        result = _<string>([]).chain().toJSON();
    }

    {
        let result: {a: string};

        result = _({a: ''}).toJSON();
        result = _({a: ''}).chain().toJSON();
    }
}

// _.prototype.toString
module TestToString {
    let result: string;

    result = _('').toString();
    result = _(42).toString();
    result = _(true).toString();
    result = _<string>(['']).toString();
    result = _({}).toString();

    result = _('').chain().toString();
    result = _(42).chain().toString();
    result = _(true).chain().toString();
    result = _<string>(['']).chain().toString();
    result = _({}).chain().toString();
}

// _.prototype.value
module TestValue {
    {
        let result: string;

        result = _('').value();
        result = _('').chain().value();
    }

    {
        let result: number;

        result = _(42).value();
        result = _(42).chain().value();
    }

    {
        let result: boolean;

<<<<<<< HEAD
var createCallbackObj: { [index: string]: string; } = { name: 'Joe' };
result = <() => any>_.createCallback('name');
result = <() => boolean>_.createCallback(createCallbackObj);
result = <_.LoDashImplicitObjectWrapper<() => any>>_('name').createCallback();
result = <_.LoDashImplicitObjectWrapper<() => boolean>>_(createCallbackObj).createCallback();
=======
        result = _(true).value();
        result = _(true).chain().value();
    }
>>>>>>> 708609e0

    {
        let result: string[];

        result = _<string>([]).value();
        result = _<string>([]).chain().value();
    }

    {
        let result: {a: string};

        result = _({a: ''}).value();
        result = _({a: ''}).chain().value();
    }
}

// _.prototype.valueOf
module TestValueOf {
    {
        let result: string;

        result = _('').valueOf();
        result = _('').chain().valueOf();
    }

    {
        let result: number;

        result = _(42).valueOf();
        result = _(42).chain().valueOf();
    }

<<<<<<< HEAD
result = <_.LoDashImplicitObjectWrapper<Function>>_(function () { }).debounce(150);

jQuery('#postbox').on('click', <_.LoDashImplicitObjectWrapper<Function>>_(function () { }).debounce(300, {
    'leading': true,
    'trailing': false
}));

source.addEventListener('message', <_.LoDashImplicitObjectWrapper<Function>>_(function () { }).debounce(250, {
    'maxWait': 1000
}), false);
=======
    {
        let result: boolean;

        result = _(true).valueOf();
        result = _(true).chain().valueOf();
    }

    {
        let result: string[];
>>>>>>> 708609e0

        result = _<string>([]).valueOf();
        result = _<string>([]).chain().valueOf();
    }

<<<<<<< HEAD
result = <number>_.defer(function () { console.log('deferred'); });
result = <_.LoDashImplicitWrapper<number>>_(function () { console.log('deferred'); }).defer();

var log = _.bind(console.log, console);
result = <number>_.delay(log, 1000, 'logged later');
result = <_.LoDashImplicitWrapper<number>>_(log).delay(1000, 'logged later');
=======
    {
        let result: {a: string};

        result = _({a: ''}).valueOf();
        result = _({a: ''}).chain().valueOf();
    }
}
>>>>>>> 708609e0

/**************
 * Collection *
 **************/

// _.all
module TestAll {
    let array: TResult[];
    let list: _.List<TResult>;
    let dictionary: _.Dictionary<TResult>;

    let listIterator: (value: TResult, index: number, collection: _.List<TResult>) => boolean;
    let dictionaryIterator: (value: TResult, key: string, collection: _.Dictionary<TResult>) => boolean;

    {
        let result: boolean;

        result = _.all<TResult>(array);
        result = _.all<TResult>(array, listIterator);
        result = _.all<TResult>(array, listIterator, any);
        result = _.all<TResult>(array, '');
        result = _.all<{a: number}, TResult>(array, {a: 42});

        result = _.all<TResult>(list);
        result = _.all<TResult>(list, listIterator);
        result = _.all<TResult>(list, listIterator, any);
        result = _.all<TResult>(list, '');
        result = _.all<{a: number}, TResult>(list, {a: 42});

        result = _.all<TResult>(dictionary);
        result = _.all<TResult>(dictionary, dictionaryIterator);
        result = _.all<TResult>(dictionary, dictionaryIterator, any);
        result = _.all<TResult>(dictionary, '');
        result = _.all<{a: number}, TResult>(dictionary, {a: 42});

        result = _(array).all();
        result = _(array).all(listIterator);
        result = _(array).all(listIterator, any);
        result = _(array).all('');
        result = _(array).all<{a: number}>({a: 42});

        result = _(list).all<TResult>();
        result = _(list).all<TResult>(listIterator);
        result = _(list).all<TResult>(listIterator, any);
        result = _(list).all('');
        result = _(list).all<{a: number}>({a: 42});

        result = _(dictionary).all<TResult>();
        result = _(dictionary).all<TResult>(dictionaryIterator);
        result = _(dictionary).all<TResult>(dictionaryIterator, any);
        result = _(dictionary).all('');
        result = _(dictionary).all<{a: number}>({a: 42});
    }

    {
        let result: _.LoDashExplicitWrapper<boolean>;

        result = _(array).chain().all();
        result = _(array).chain().all(listIterator);
        result = _(array).chain().all(listIterator, any);
        result = _(array).chain().all('');
        result = _(array).chain().all<{a: number}>({a: 42});

        result = _(list).chain().all<TResult>();
        result = _(list).chain().all<TResult>(listIterator);
        result = _(list).chain().all<TResult>(listIterator, any);
        result = _(list).chain().all('');
        result = _(list).chain().all<{a: number}>({a: 42});

        result = _(dictionary).chain().all<TResult>();
        result = _(dictionary).chain().all<TResult>(dictionaryIterator);
        result = _(dictionary).chain().all<TResult>(dictionaryIterator, any);
        result = _(dictionary).chain().all('');
        result = _(dictionary).chain().all<{a: number}>({a: 42});
    }
}

// _.any
module TestAny {
    let array: TResult[];
    let list: _.List<TResult>;
    let dictionary: _.Dictionary<TResult>;

    let listIterator: (value: TResult, index: number, collection: _.List<TResult>) => boolean;
    let dictionaryIterator: (value: TResult, key: string, collection: _.Dictionary<TResult>) => boolean;

    {
        let result: boolean;

        result = _.any<TResult>(array);
        result = _.any<TResult>(array, listIterator);
        result = _.any<TResult>(array, listIterator, any);
        result = _.any<TResult>(array, '');
        result = _.any<{a: number}, TResult>(array, {a: 42});

        result = _.any<TResult>(list);
        result = _.any<TResult>(list, listIterator);
        result = _.any<TResult>(list, listIterator, any);
        result = _.any<TResult>(list, '');
        result = _.any<{a: number}, TResult>(list, {a: 42});

        result = _.any<TResult>(dictionary);
        result = _.any<TResult>(dictionary, dictionaryIterator);
        result = _.any<TResult>(dictionary, dictionaryIterator, any);
        result = _.any<TResult>(dictionary, '');
        result = _.any<{a: number}, TResult>(dictionary, {a: 42});

        result = _(array).any();
        result = _(array).any(listIterator);
        result = _(array).any(listIterator, any);
        result = _(array).any('');
        result = _(array).any<{a: number}>({a: 42});

        result = _(list).any<TResult>();
        result = _(list).any<TResult>(listIterator);
        result = _(list).any<TResult>(listIterator, any);
        result = _(list).any('');
        result = _(list).any<{a: number}>({a: 42});

        result = _(dictionary).any<TResult>();
        result = _(dictionary).any<TResult>(dictionaryIterator);
        result = _(dictionary).any<TResult>(dictionaryIterator, any);
        result = _(dictionary).any('');
        result = _(dictionary).any<{a: number}>({a: 42});
    }

    {
        let result: _.LoDashExplicitWrapper<boolean>;

        result = _(array).chain().any();
        result = _(array).chain().any(listIterator);
        result = _(array).chain().any(listIterator, any);
        result = _(array).chain().any('');
        result = _(array).chain().any<{a: number}>({a: 42});

        result = _(list).chain().any<TResult>();
        result = _(list).chain().any<TResult>(listIterator);
        result = _(list).chain().any<TResult>(listIterator, any);
        result = _(list).chain().any('');
        result = _(list).chain().any<{a: number}>({a: 42});

        result = _(dictionary).chain().any<TResult>();
        result = _(dictionary).chain().any<TResult>(dictionaryIterator);
        result = _(dictionary).chain().any<TResult>(dictionaryIterator, any);
        result = _(dictionary).chain().any('');
        result = _(dictionary).chain().any<{a: number}>({a: 42});
    }
}

// _.at
{
    let testAtArray: TResult[];
    let testAtList: _.List<TResult>;
    let testAtDictionary: _.Dictionary<TResult>;
    let result: TResult[];
    result = _.at<TResult>(testAtArray, 0, '1', [2], ['3'], [4, '5']);
    result = _.at<TResult>(testAtList, 0, '1', [2], ['3'], [4, '5']);
    result = _.at<TResult>(testAtDictionary, 0, '1', [2], ['3'], [4, '5']);
    result = _(testAtArray).at(0, '1', [2], ['3'], [4, '5']).value();
    result = _(testAtList).at<TResult>(0, '1', [2], ['3'], [4, '5']).value();
    result = _(testAtDictionary).at<TResult>(0, '1', [2], ['3'], [4, '5']).value();
}

// _.collect
module TestCollect {
    let array: number[];
    let list: _.List<number>;
    let dictionary: _.Dictionary<number>;

    let listIterator: (value: number, index: number, collection: _.List<number>) => TResult;
    let dictionaryIterator: (value: number, key: string, collection: _.Dictionary<number>) => TResult;

    {
        let result: TResult[];

        result = _.collect<number, TResult>(array);
        result = _.collect<number, TResult>(array, listIterator);
        result = _.collect<number, TResult>(array, listIterator, any);
        result = _.collect<number, TResult>(array, '');

        result = _.collect<number, TResult>(list);
        result = _.collect<number, TResult>(list, listIterator);
        result = _.collect<number, TResult>(list, listIterator, any);
        result = _.collect<number, TResult>(list, '');

        result = _.collect<number, TResult>(dictionary);
        result = _.collect<number, TResult>(dictionary, dictionaryIterator);
        result = _.collect<number, TResult>(dictionary, dictionaryIterator, any);
        result = _.collect<number, TResult>(dictionary, '');
    }

    {
        let result: boolean[];

        result = _.collect<number, {}>(array, {});
        result = _.collect<number, {}>(list, {});
        result = _.collect<number, {}>(dictionary, {});
    }

    {
        let result: _.LoDashImplicitArrayWrapper<TResult>;

        result = _<number>(array).collect<TResult>();
        result = _<number>(array).collect<TResult>(listIterator);
        result = _<number>(array).collect<TResult>(listIterator, any);
        result = _<number>(array).collect<TResult>('');

        result = _(list).collect<number, TResult>();
        result = _(list).collect<number, TResult>(listIterator);
        result = _(list).collect<number, TResult>(listIterator, any);
        result = _(list).collect<number, TResult>('');

        result = _(dictionary).collect<number, TResult>();
        result = _(dictionary).collect<number, TResult>(dictionaryIterator);
        result = _(dictionary).collect<number, TResult>(dictionaryIterator, any);
        result = _(dictionary).collect<number, TResult>('');
    }

    {
        let result: _.LoDashImplicitArrayWrapper<boolean>;

        result = _<number>(array).collect<{}>({});
        result = _(list).collect<{}>({});
        result = _(dictionary).collect<{}>({});
    }

    {
        let result: _.LoDashExplicitArrayWrapper<TResult>;

        result = _<number>(array).chain().collect<TResult>();
        result = _<number>(array).chain().collect<TResult>(listIterator);
        result = _<number>(array).chain().collect<TResult>(listIterator, any);
        result = _<number>(array).chain().collect<TResult>('');

        result = _(list).chain().collect<number, TResult>();
        result = _(list).chain().collect<number, TResult>(listIterator);
        result = _(list).chain().collect<number, TResult>(listIterator, any);
        result = _(list).chain().collect<number, TResult>('');

        result = _(dictionary).chain().collect<number, TResult>();
        result = _(dictionary).chain().collect<number, TResult>(dictionaryIterator);
        result = _(dictionary).chain().collect<number, TResult>(dictionaryIterator, any);
        result = _(dictionary).chain().collect<number, TResult>('');
    }

    {
        let result: _.LoDashExplicitArrayWrapper<boolean>;

        result = _<number>(array).chain().collect<{}>({});
        result = _(list).chain().collect<{}>({});
        result = _(dictionary).chain().collect<{}>({});
    }
}

result = <boolean>_.contains([1, 2, 3], 1);
result = <boolean>_.contains([1, 2, 3], 1, 2);
result = <boolean>_.contains({ 'moe': 30, 'larry': 40, 'curly': 67 }, 40);
result = <boolean>_.contains('curly', 'ur');

result = <boolean>_([1, 2, 3]).contains(1);
result = <boolean>_([1, 2, 3]).contains(1, 2);
result = <boolean>_({ 'moe': 30, 'larry': 40, 'curly': 67 }).contains(40);
result = <boolean>_('curly').contains('ur');

result = <boolean>_.include([1, 2, 3], 1);
result = <boolean>_.include([1, 2, 3], 1, 2);
result = <boolean>_.include({ 'moe': 30, 'larry': 40, 'curly': 67 }, 40);
result = <boolean>_.include('curly', 'ur');

result = <boolean>_([1, 2, 3]).include(1);
result = <boolean>_([1, 2, 3]).include(1, 2);
result = <boolean>_({ 'moe': 30, 'larry': 40, 'curly': 67 }).include(40);
result = <boolean>_('curly').include('ur');

result = <boolean>_.includes([1, 2, 3], 1);
result = <boolean>_.includes([1, 2, 3], 1, 2);
result = <boolean>_.includes({ 'moe': 30, 'larry': 40, 'curly': 67 }, 40);
result = <boolean>_.includes('curly', 'ur');

result = <boolean>_([1, 2, 3]).includes(1);
result = <boolean>_([1, 2, 3]).includes(1, 2);
result = <boolean>_({ 'moe': 30, 'larry': 40, 'curly': 67 }).includes(40);
result = <boolean>_('curly').includes('ur');

result = <_.Dictionary<number>>_.countBy([4.3, 6.1, 6.4], function (num) { return Math.floor(num); });
result = <_.Dictionary<number>>_.countBy([4.3, 6.1, 6.4], function (num) { return this.floor(num); }, Math);
result = <_.Dictionary<number>>_.countBy(['one', 'two', 'three'], 'length');

result = <_.LoDashImplicitObjectWrapper<_.Dictionary<number>>>_([4.3, 6.1, 6.4]).countBy(function (num) { return Math.floor(num); });
result = <_.LoDashImplicitObjectWrapper<_.Dictionary<number>>>_([4.3, 6.1, 6.4]).countBy(function (num) { return this.floor(num); }, Math);
result = <_.LoDashImplicitObjectWrapper<_.Dictionary<number>>>_(['one', 'two', 'three']).countBy('length');

// _.detect
module TestDetect {
    let array: TResult[];
    let list: _.List<TResult>;
    let dictionary: _.Dictionary<TResult>;

    let listIterator: (value: TResult, index: number, collection: _.List<TResult>) => boolean;
    let dictionaryIterator: (value: TResult, key: string, collection: _.Dictionary<TResult>) => boolean;

    let result: TResult;

    result = _.detect<TResult>(array);
    result = _.detect<TResult>(array, listIterator);
    result = _.detect<TResult>(array, listIterator, any);
    result = _.detect<TResult>(array, '');
    result = _.detect<{a: number}, TResult>(array, {a: 42});

    result = _.detect<TResult>(list);
    result = _.detect<TResult>(list, listIterator);
    result = _.detect<TResult>(list, listIterator, any);
    result = _.detect<TResult>(list, '');
    result = _.detect<{a: number}, TResult>(list, {a: 42});

    result = _.detect<TResult>(dictionary);
    result = _.detect<TResult>(dictionary, dictionaryIterator);
    result = _.detect<TResult>(dictionary, dictionaryIterator, any);
    result = _.detect<TResult>(dictionary, '');
    result = _.detect<{a: number}, TResult>(dictionary, {a: 42});

    result = _(array).detect();
    result = _(array).detect(listIterator);
    result = _(array).detect(listIterator, any);
    result = _(array).detect('');
    result = _(array).detect<{a: number}>({a: 42});

    result = _(list).detect<TResult>();
    result = _(list).detect<TResult>(listIterator);
    result = _(list).detect<TResult>(listIterator, any);
    result = _(list).detect<TResult>('');
    result = _(list).detect<{a: number}, TResult>({a: 42});

    result = _(dictionary).detect<TResult>();
    result = _(dictionary).detect<TResult>(dictionaryIterator);
    result = _(dictionary).detect<TResult>(dictionaryIterator, any);
    result = _(dictionary).detect<TResult>('');
    result = _(dictionary).detect<{a: number}, TResult>({a: 42});
}

// _.each
module TestEach {
    let array: TResult[];
    let list: _.List<TResult>;
    let dictionary: _.Dictionary<TResult>;

    let stringIterator: (char: string, index: number, string: string) => any;
    let listIterator: (value: TResult, index: number, collection: _.List<TResult>) => any;
    let dictionaryIterator: (value: TResult, key: string, collection: _.Dictionary<TResult>) => any;

    {
        let result: string;

        _.each('', stringIterator);
        _.each('', stringIterator, any);
    }

    {
        let result: TResult[];

        _.each<TResult>(array, listIterator);
        _.each<TResult>(array, listIterator, any);
    }

    {
        let result: _.List<TResult>;

        _.each<TResult>(list, listIterator);
        _.each<TResult>(list, listIterator, any);
    }

    {
        let result: _.Dictionary<TResult>;

        _.each<TResult>(dictionary, dictionaryIterator);
        _.each<TResult>(dictionary, dictionaryIterator, any);
    }

    {
        let result: _.LoDashImplicitWrapper<string>;

        _('').each(stringIterator);
        _('').each(stringIterator, any);
    }

    {
        let result: _.LoDashImplicitArrayWrapper<TResult>;

        _(array).each(listIterator);
        _(array).each(listIterator, any);
    }

    {
        let result: _.LoDashImplicitObjectWrapper<_.List<TResult>>;

        _(list).each<TResult>(listIterator);
        _(list).each<TResult>(listIterator, any);
    }

    {
        let result: _.LoDashImplicitObjectWrapper<_.Dictionary<TResult>>;

        _(dictionary).each<TResult>(dictionaryIterator);
        _(dictionary).each<TResult>(dictionaryIterator, any);
    }

    {
        let result: _.LoDashExplicitWrapper<string>;

        _('').chain().each(stringIterator);
        _('').chain().each(stringIterator, any);
    }

    {
        let result: _.LoDashExplicitArrayWrapper<TResult>;

        _(array).chain().each(listIterator);
        _(array).chain().each(listIterator, any);
    }

    {
        let result: _.LoDashExplicitObjectWrapper<_.List<TResult>>;

        _(list).chain().each<TResult>(listIterator);
        _(list).chain().each<TResult>(listIterator, any);
    }

    {
        let result: _.LoDashExplicitObjectWrapper<_.Dictionary<TResult>>;

        _(dictionary).chain().each<TResult>(dictionaryIterator);
        _(dictionary).chain().each<TResult>(dictionaryIterator, any);
    }
}

// _.eachRight
module TestEachRight {
    let array: TResult[];
    let list: _.List<TResult>;
    let dictionary: _.Dictionary<TResult>;

    let stringIterator: (char: string, index: number, string: string) => any;
    let listIterator: (value: TResult, index: number, collection: _.List<TResult>) => any;
    let dictionaryIterator: (value: TResult, key: string, collection: _.Dictionary<TResult>) => any;

    {
        let result: string;

        _.eachRight('', stringIterator);
        _.eachRight('', stringIterator, any);
    }

    {
        let result: TResult[];

        _.eachRight<TResult>(array, listIterator);
        _.eachRight<TResult>(array, listIterator, any);
    }

    {
        let result: _.List<TResult>;

        _.eachRight<TResult>(list, listIterator);
        _.eachRight<TResult>(list, listIterator, any);
    }

    {
        let result: _.Dictionary<TResult>;

        _.eachRight<TResult>(dictionary, dictionaryIterator);
        _.eachRight<TResult>(dictionary, dictionaryIterator, any);
    }

    {
        let result: _.LoDashImplicitWrapper<string>;

        _('').eachRight(stringIterator);
        _('').eachRight(stringIterator, any);
    }

    {
        let result: _.LoDashImplicitArrayWrapper<TResult>;

        _(array).eachRight(listIterator);
        _(array).eachRight(listIterator, any);
    }

    {
        let result: _.LoDashImplicitObjectWrapper<_.List<TResult>>;

        _(list).eachRight<TResult>(listIterator);
        _(list).eachRight<TResult>(listIterator, any);
    }

    {
        let result: _.LoDashImplicitObjectWrapper<_.Dictionary<TResult>>;

        _(dictionary).eachRight<TResult>(dictionaryIterator);
        _(dictionary).eachRight<TResult>(dictionaryIterator, any);
    }

    {
        let result: _.LoDashExplicitWrapper<string>;

        _('').chain().eachRight(stringIterator);
        _('').chain().eachRight(stringIterator, any);
    }

    {
        let result: _.LoDashExplicitArrayWrapper<TResult>;

        _(array).chain().eachRight(listIterator);
        _(array).chain().eachRight(listIterator, any);
    }

    {
        let result: _.LoDashExplicitObjectWrapper<_.List<TResult>>;

        _(list).chain().eachRight<TResult>(listIterator);
        _(list).chain().eachRight<TResult>(listIterator, any);
    }

    {
        let result: _.LoDashExplicitObjectWrapper<_.Dictionary<TResult>>;

        _(dictionary).chain().eachRight<TResult>(dictionaryIterator);
        _(dictionary).chain().eachRight<TResult>(dictionaryIterator, any);
    }
}

// _.every
module TestEvery {
    let array: TResult[];
    let list: _.List<TResult>;
    let dictionary: _.Dictionary<TResult>;

    let listIterator: (value: TResult, index: number, collection: _.List<TResult>) => boolean;
    let dictionaryIterator: (value: TResult, key: string, collection: _.Dictionary<TResult>) => boolean;

    {
        let result: boolean;

        result = _.every<TResult>(array);
        result = _.every<TResult>(array, listIterator);
        result = _.every<TResult>(array, listIterator, any);
        result = _.every<TResult>(array, '');
        result = _.every<{a: number}, TResult>(array, {a: 42});

        result = _.every<TResult>(list);
        result = _.every<TResult>(list, listIterator);
        result = _.every<TResult>(list, listIterator, any);
        result = _.every<TResult>(list, '');
        result = _.every<{a: number}, TResult>(list, {a: 42});

        result = _.every<TResult>(dictionary);
        result = _.every<TResult>(dictionary, dictionaryIterator);
        result = _.every<TResult>(dictionary, dictionaryIterator, any);
        result = _.every<TResult>(dictionary, '');
        result = _.every<{a: number}, TResult>(dictionary, {a: 42});

        result = _(array).every();
        result = _(array).every(listIterator);
        result = _(array).every(listIterator, any);
        result = _(array).every('');
        result = _(array).every<{a: number}>({a: 42});

        result = _(list).every<TResult>();
        result = _(list).every<TResult>(listIterator);
        result = _(list).every<TResult>(listIterator, any);
        result = _(list).every('');
        result = _(list).every<{a: number}>({a: 42});

        result = _(dictionary).every<TResult>();
        result = _(dictionary).every<TResult>(dictionaryIterator);
        result = _(dictionary).every<TResult>(dictionaryIterator, any);
        result = _(dictionary).every('');
        result = _(dictionary).every<{a: number}>({a: 42});
    }

    {
        let result: _.LoDashExplicitWrapper<boolean>;

        result = _(array).chain().every();
        result = _(array).chain().every(listIterator);
        result = _(array).chain().every(listIterator, any);
        result = _(array).chain().every('');
        result = _(array).chain().every<{a: number}>({a: 42});

        result = _(list).chain().every<TResult>();
        result = _(list).chain().every<TResult>(listIterator);
        result = _(list).chain().every<TResult>(listIterator, any);
        result = _(list).chain().every('');
        result = _(list).chain().every<{a: number}>({a: 42});

        result = _(dictionary).chain().every<TResult>();
        result = _(dictionary).chain().every<TResult>(dictionaryIterator);
        result = _(dictionary).chain().every<TResult>(dictionaryIterator, any);
        result = _(dictionary).chain().every('');
        result = _(dictionary).chain().every<{a: number}>({a: 42});
    }
}

result = <number[]>_.filter([1, 2, 3, 4, 5, 6]);
result = <number[]>_.filter([1, 2, 3, 4, 5, 6], function (num) { return num % 2 == 0; });
result = <IFoodCombined[]>_.filter(foodsCombined, 'organic');
result = <IFoodCombined[]>_.filter(foodsCombined, { 'type': 'fruit' });

result = <number[]>_([1, 2, 3, 4, 5, 6]).filter(function (num) { return num % 2 == 0; }).value();
result = <IFoodCombined[]>_(foodsCombined).filter('organic').value();
result = <IFoodCombined[]>_(foodsCombined).filter({ 'type': 'fruit' }).value();

result = <number[]>_.select([1, 2, 3, 4, 5, 6], function (num) { return num % 2 == 0; });
result = <IFoodCombined[]>_.select(foodsCombined, 'organic');
result = <IFoodCombined[]>_.select(foodsCombined, { 'type': 'fruit' });

result = <number[]>_([1, 2, 3, 4, 5, 6]).select(function (num) { return num % 2 == 0; }).value();
result = <IFoodCombined[]>_(foodsCombined).select('organic').value();
result = <IFoodCombined[]>_(foodsCombined).select({ 'type': 'fruit' }).value();

// _.find
module TestFind {
    let array: TResult[];
    let list: _.List<TResult>;
    let dictionary: _.Dictionary<TResult>;

    let listIterator: (value: TResult, index: number, collection: _.List<TResult>) => boolean;
    let dictionaryIterator: (value: TResult, key: string, collection: _.Dictionary<TResult>) => boolean;

    let result: TResult;

    result = _.find<TResult>(array);
    result = _.find<TResult>(array, listIterator);
    result = _.find<TResult>(array, listIterator, any);
    result = _.find<TResult>(array, '');
    result = _.find<{a: number}, TResult>(array, {a: 42});

    result = _.find<TResult>(list);
    result = _.find<TResult>(list, listIterator);
    result = _.find<TResult>(list, listIterator, any);
    result = _.find<TResult>(list, '');
    result = _.find<{a: number}, TResult>(list, {a: 42});

    result = _.find<TResult>(dictionary);
    result = _.find<TResult>(dictionary, dictionaryIterator);
    result = _.find<TResult>(dictionary, dictionaryIterator, any);
    result = _.find<TResult>(dictionary, '');
    result = _.find<{a: number}, TResult>(dictionary, {a: 42});

    result = _(array).find();
    result = _(array).find(listIterator);
    result = _(array).find(listIterator, any);
    result = _(array).find('');
    result = _(array).find<{a: number}>({a: 42});

    result = _(list).find<TResult>();
    result = _(list).find<TResult>(listIterator);
    result = _(list).find<TResult>(listIterator, any);
    result = _(list).find<TResult>('');
    result = _(list).find<{a: number}, TResult>({a: 42});

    result = _(dictionary).find<TResult>();
    result = _(dictionary).find<TResult>(dictionaryIterator);
    result = _(dictionary).find<TResult>(dictionaryIterator, any);
    result = _(dictionary).find<TResult>('');
    result = _(dictionary).find<{a: number}, TResult>({a: 42});
}

result = <number>_.findWhere([1, 2, 3, 4], function (num) {
    return num % 2 == 0;
});
result = <IFoodCombined>_.findWhere(foodsCombined, { 'type': 'vegetable' });
result = <IFoodCombined>_.findWhere(foodsCombined, 'organic');

result = <number>_.findLast([1, 2, 3, 4], function (num) {
    return num % 2 == 0;
});
result = <IFoodCombined>_.findLast(foodsCombined, { 'type': 'vegetable' });
result = <IFoodCombined>_.findLast(foodsCombined, 'organic');

result = <number>_([1, 2, 3, 4]).findLast(function (num) {
    return num % 2 == 0;
});
result = <IFoodCombined>_(foodsCombined).findLast({ 'type': 'vegetable' });
result = <IFoodCombined>_(foodsCombined).findLast('organic');

// _.forEach
module TestForEach {
    let array: TResult[];
    let list: _.List<TResult>;
    let dictionary: _.Dictionary<TResult>;

    let stringIterator: (char: string, index: number, string: string) => any;
    let listIterator: (value: TResult, index: number, collection: _.List<TResult>) => any;
    let dictionaryIterator: (value: TResult, key: string, collection: _.Dictionary<TResult>) => any;

    {
        let result: string;

        _.forEach('', stringIterator);
        _.forEach('', stringIterator, any);
    }

    {
        let result: TResult[];

        _.forEach<TResult>(array, listIterator);
        _.forEach<TResult>(array, listIterator, any);
    }

    {
        let result: _.List<TResult>;

        _.forEach<TResult>(list, listIterator);
        _.forEach<TResult>(list, listIterator, any);
    }

    {
        let result: _.Dictionary<TResult>;

        _.forEach<TResult>(dictionary, dictionaryIterator);
        _.forEach<TResult>(dictionary, dictionaryIterator, any);
    }

    {
        let result: _.LoDashImplicitWrapper<string>;

        _('').forEach(stringIterator);
        _('').forEach(stringIterator, any);
    }

    {
        let result: _.LoDashImplicitArrayWrapper<TResult>;

        _(array).forEach(listIterator);
        _(array).forEach(listIterator, any);
    }

    {
        let result: _.LoDashImplicitObjectWrapper<_.List<TResult>>;

        _(list).forEach<TResult>(listIterator);
        _(list).forEach<TResult>(listIterator, any);
    }

    {
        let result: _.LoDashImplicitObjectWrapper<_.Dictionary<TResult>>;

        _(dictionary).forEach<TResult>(dictionaryIterator);
        _(dictionary).forEach<TResult>(dictionaryIterator, any);
    }

    {
        let result: _.LoDashExplicitWrapper<string>;

        _('').chain().forEach(stringIterator);
        _('').chain().forEach(stringIterator, any);
    }

    {
        let result: _.LoDashExplicitArrayWrapper<TResult>;

        _(array).chain().forEach(listIterator);
        _(array).chain().forEach(listIterator, any);
    }

    {
        let result: _.LoDashExplicitObjectWrapper<_.List<TResult>>;

        _(list).chain().forEach<TResult>(listIterator);
        _(list).chain().forEach<TResult>(listIterator, any);
    }

    {
        let result: _.LoDashExplicitObjectWrapper<_.Dictionary<TResult>>;

        _(dictionary).chain().forEach<TResult>(dictionaryIterator);
        _(dictionary).chain().forEach<TResult>(dictionaryIterator, any);
    }
}

// _.forEachRight
module TestForEachRight {
    let array: TResult[];
    let list: _.List<TResult>;
    let dictionary: _.Dictionary<TResult>;

    let stringIterator: (char: string, index: number, string: string) => any;
    let listIterator: (value: TResult, index: number, collection: _.List<TResult>) => any;
    let dictionaryIterator: (value: TResult, key: string, collection: _.Dictionary<TResult>) => any;

    {
        let result: string;

        _.forEachRight('', stringIterator);
        _.forEachRight('', stringIterator, any);
    }

    {
        let result: TResult[];

        _.forEachRight<TResult>(array, listIterator);
        _.forEachRight<TResult>(array, listIterator, any);
    }

    {
        let result: _.List<TResult>;

        _.forEachRight<TResult>(list, listIterator);
        _.forEachRight<TResult>(list, listIterator, any);
    }

    {
        let result: _.Dictionary<TResult>;

        _.forEachRight<TResult>(dictionary, dictionaryIterator);
        _.forEachRight<TResult>(dictionary, dictionaryIterator, any);
    }

    {
        let result: _.LoDashImplicitWrapper<string>;

        _('').forEachRight(stringIterator);
        _('').forEachRight(stringIterator, any);
    }

    {
        let result: _.LoDashImplicitArrayWrapper<TResult>;

        _(array).forEachRight(listIterator);
        _(array).forEachRight(listIterator, any);
    }

    {
        let result: _.LoDashImplicitObjectWrapper<_.List<TResult>>;

        _(list).forEachRight<TResult>(listIterator);
        _(list).forEachRight<TResult>(listIterator, any);
    }

    {
        let result: _.LoDashImplicitObjectWrapper<_.Dictionary<TResult>>;

        _(dictionary).forEachRight<TResult>(dictionaryIterator);
        _(dictionary).forEachRight<TResult>(dictionaryIterator, any);
    }

    {
        let result: _.LoDashExplicitWrapper<string>;

        _('').chain().forEachRight(stringIterator);
        _('').chain().forEachRight(stringIterator, any);
    }

    {
        let result: _.LoDashExplicitArrayWrapper<TResult>;

        _(array).chain().forEachRight(listIterator);
        _(array).chain().forEachRight(listIterator, any);
    }

    {
        let result: _.LoDashExplicitObjectWrapper<_.List<TResult>>;

        _(list).chain().forEachRight<TResult>(listIterator);
        _(list).chain().forEachRight<TResult>(listIterator, any);
    }

    {
        let result: _.LoDashExplicitObjectWrapper<_.Dictionary<TResult>>;

        _(dictionary).chain().forEachRight<TResult>(dictionaryIterator);
        _(dictionary).chain().forEachRight<TResult>(dictionaryIterator, any);
    }
}

result = <_.Dictionary<number[]>>_.groupBy([4.2, 6.1, 6.4], function (num) { return Math.floor(num); });
result = <_.Dictionary<number[]>>_.groupBy([4.2, 6.1, 6.4], function (num) { return this.floor(num); }, Math);
result = <_.Dictionary<string[]>>_.groupBy(['one', 'two', 'three'], 'length');

result = <_.Dictionary<number[]>>_.groupBy({ prop1: 4.2, prop2: 6.1, prop3: 6.4}, function (num) { return Math.floor(num); });
result = <_.Dictionary<number[]>>_.groupBy({ prop1: 4.2, prop2: 6.1, prop3: 6.4}, function (num) { return this.floor(num); }, Math);
result = <_.Dictionary<string[]>>_.groupBy({ prop1: 'one', prop2: 'two', prop3: 'three'}, 'length');

result = <_.Dictionary<number[]>>_([4.2, 6.1, 6.4]).groupBy(function (num) { return Math.floor(num); }).value();
result = <_.Dictionary<number[]>>_([4.2, 6.1, 6.4]).groupBy(function (num) { return this.floor(num); }, Math).value();
result = <_.Dictionary<string[]>>_(['one', 'two', 'three']).groupBy('length').value();

result = <_.Dictionary<number[]>>_({ prop1: 4.2, prop2: 6.1, prop3: 6.4}).groupBy<number>(function (num) { return Math.floor(num); }).value();
result = <_.Dictionary<number[]>>_({ prop1: 4.2, prop2: 6.1, prop3: 6.4}).groupBy<number>(function (num) { return this.floor(num); }, Math).value();
result = <_.Dictionary<string[]>>_({ prop1: 'one', prop2: 'two', prop3: 'three'}).groupBy<string>('length').value();

result = <_.Dictionary<IKey>>_.indexBy(keys, 'dir');
result = <_.Dictionary<IKey>>_.indexBy(keys, function (key) { return String.fromCharCode(key.code); });
result = <_.Dictionary<IKey>>_.indexBy(keys, function (key) { this.fromCharCode(key.code); }, String);

result = <number[][]>_.invoke([[5, 1, 7], [3, 2, 1]], 'sort');
result = <string[][]>_.invoke([123, 456], String.prototype.split, '');

// _.map
module TestMap {
    let array: number[];
    let list: _.List<number>;
    let dictionary: _.Dictionary<number>;

    let listIterator: (value: number, index: number, collection: _.List<number>) => TResult;
    let dictionaryIterator: (value: number, key: string, collection: _.Dictionary<number>) => TResult;

    {
        let result: TResult[];

        result = _.map<number, TResult>(array);
        result = _.map<number, TResult>(array, listIterator);
        result = _.map<number, TResult>(array, listIterator, any);
        result = _.map<number, TResult>(array, '');

        result = _.map<number, TResult>(list);
        result = _.map<number, TResult>(list, listIterator);
        result = _.map<number, TResult>(list, listIterator, any);
        result = _.map<number, TResult>(list, '');

        result = _.map<number, TResult>(dictionary);
        result = _.map<number, TResult>(dictionary, dictionaryIterator);
        result = _.map<number, TResult>(dictionary, dictionaryIterator, any);
        result = _.map<number, TResult>(dictionary, '');
    }

    {
        let result: boolean[];

        result = _.map<number, {}>(array, {});
        result = _.map<number, {}>(list, {});
        result = _.map<number, {}>(dictionary, {});
    }

    {
        let result: _.LoDashImplicitArrayWrapper<TResult>;

        result = _<number>(array).map<TResult>();
        result = _<number>(array).map<TResult>(listIterator);
        result = _<number>(array).map<TResult>(listIterator, any);
        result = _<number>(array).map<TResult>('');

        result = _(list).map<number, TResult>();
        result = _(list).map<number, TResult>(listIterator);
        result = _(list).map<number, TResult>(listIterator, any);
        result = _(list).map<number, TResult>('');

        result = _(dictionary).map<number, TResult>();
        result = _(dictionary).map<number, TResult>(dictionaryIterator);
        result = _(dictionary).map<number, TResult>(dictionaryIterator, any);
        result = _(dictionary).map<number, TResult>('');
    }

    {
        let result: _.LoDashImplicitArrayWrapper<boolean>;

        result = _<number>(array).map<{}>({});
        result = _(list).map<{}>({});
        result = _(dictionary).map<{}>({});
    }

    {
        let result: _.LoDashExplicitArrayWrapper<TResult>;

        result = _<number>(array).chain().map<TResult>();
        result = _<number>(array).chain().map<TResult>(listIterator);
        result = _<number>(array).chain().map<TResult>(listIterator, any);
        result = _<number>(array).chain().map<TResult>('');

        result = _(list).chain().map<number, TResult>();
        result = _(list).chain().map<number, TResult>(listIterator);
        result = _(list).chain().map<number, TResult>(listIterator, any);
        result = _(list).chain().map<number, TResult>('');

        result = _(dictionary).chain().map<number, TResult>();
        result = _(dictionary).chain().map<number, TResult>(dictionaryIterator);
        result = _(dictionary).chain().map<number, TResult>(dictionaryIterator, any);
        result = _(dictionary).chain().map<number, TResult>('');
    }

    {
        let result: _.LoDashExplicitArrayWrapper<boolean>;

        result = _<number>(array).chain().map<{}>({});
        result = _(list).chain().map<{}>({});
        result = _(dictionary).chain().map<{}>({});
    }
}

// _.partition
result = <string[][]>_.partition<string>('abcd', (n) => n < 'c');
result = <string[][]>_.partition<string>(['a', 'b', 'c', 'd'], (n) => n < 'c');
result = <number[][]>_.partition<number>([1, 2, 3, 4], (n) => n < 3);
result = <number[][]>_.partition<number>({0: 1, 1: 2, 2: 3, 3: 4, length: 4}, (n) => n < 3);
result = <number[][]>_.partition<number>({a: 1, b: 2, c: 3, d: 4}, (n) => n < 3);
result = <{a: number}[][]>_.partition<{a: number}, {a: number}>([{a: 1}, {a: 2}], {a: 2});
result = <{a: number}[][]>_.partition<{a: number}, {a: number}>({0: {a: 1}, 1: {a: 2}, length: 2}, {a: 2});
result = <{a: number}[][]>_.partition<{a: number}, {a: number}>({0: {a: 1}, 1: {a: 2}}, {a: 2});
result = <{a: number}[][]>_.partition<{a: number}>([{a: 1}, {a: 2}], 'a');
result = <{a: number}[][]>_.partition<{a: number}>([{a: 1}, {a: 2}], 'a', 2);
result = <{a: number}[][]>_.partition<{a: number}>({0: {a: 1}, 1: {a: 2}, length: 2}, 'a');
result = <{a: number}[][]>_.partition<{a: number}>({0: {a: 1}, 1: {a: 2}, length: 2}, 'a', 2);
result = <{a: number}[][]>_.partition<{a: number}>({0: {a: 1}, 1: {a: 2}}, 'a');
result = <{a: number}[][]>_.partition<{a: number}>({0: {a: 1}, 1: {a: 2}}, 'a', 2);
result = <string[][]>_('abcd').partition((n) => n < 'c').value();
result = <string[][]>_(['a', 'b', 'c', 'd']).partition((n) => n < 'c').value();
result = <number[][]>_([1, 2, 3, 4]).partition((n) => n < 3).value();
result = <number[][]>_({0: 1, 1: 2, 2: 3, 3: 4, length: 4}).partition<number>((n) => n < 3).value();
result = <number[][]>_({a: 1, b: 2, c: 3, d: 4}).partition<number>((n) => n < 3).value();
result = <{a: number}[][]>_([{a: 1}, {a: 2}]).partition<{a: number}>({a: 2}).value();
result = <{a: number}[][]>_({0: {a: 1}, 1: {a: 2}, length: 2}).partition<{a: number}, {a: number}>({a: 2}).value();
result = <{a: number}[][]>_({0: {a: 1}, 1: {a: 2}}).partition<{a: number}, {a: number}>({a: 2}).value();
result = <{a: number}[][]>_([{a: 1}, {a: 2}]).partition('a').value();
result = <{a: number}[][]>_([{a: 1}, {a: 2}]).partition('a', 2).value();
result = <{a: number}[][]>_({0: {a: 1}, 1: {a: 2}}).partition<{a: number}>('a').value();
result = <{a: number}[][]>_({0: {a: 1}, 1: {a: 2}}).partition<{a: number}>('a', 2).value();

// _.pluck
module TestPluck {
    interface SampleObject {
        d: {b: TResult}[];
    }

    let array: SampleObject[];
    let list: _.List<SampleObject>;
    let dictionary: _.Dictionary<SampleObject>;

    {
        let result: any[];

        result = _.pluck<SampleObject>(array, 'd.0.b');
        result = _.pluck<SampleObject>(array, ['d', 0, 'b']);

        result = _.pluck<SampleObject>(list, 'd.0.b');
        result = _.pluck<SampleObject>(list, ['d', 0, 'b']);

        result = _.pluck<SampleObject>(dictionary, 'd.0.b');
        result = _.pluck<SampleObject>(dictionary, ['d', 0, 'b']);
    }

    {
        let result: TResult[];

        result = _.pluck<SampleObject, TResult>(array, 'd.0.b');
        result = _.pluck<SampleObject, TResult>(array, ['d', 0, 'b']);

        result = _.pluck<SampleObject, TResult>(list, 'd.0.b');
        result = _.pluck<SampleObject, TResult>(list, ['d', 0, 'b']);

        result = _.pluck<SampleObject, TResult>(dictionary, 'd.0.b');
        result = _.pluck<SampleObject, TResult>(dictionary, ['d', 0, 'b']);
    }

    {
        let result: _.LoDashImplicitArrayWrapper<TResult>;

        result = _(array).pluck<TResult>('d.0.b');
        result = _(array).pluck<TResult>(['d', 0, 'b']);

        result = _(list).pluck<TResult>('d.0.b');
        result = _(list).pluck<TResult>(['d', 0, 'b']);

        result = _(dictionary).pluck<TResult>('d.0.b');
        result = _(dictionary).pluck<TResult>(['d', 0, 'b']);
    }

    {
        let result: _.LoDashExplicitArrayWrapper<TResult>;

        result = _(array).chain().pluck<TResult>('d.0.b');
        result = _(array).chain().pluck<TResult>(['d', 0, 'b']);

        result = _(list).chain().pluck<TResult>('d.0.b');
        result = _(list).chain().pluck<TResult>(['d', 0, 'b']);

        result = _(dictionary).chain().pluck<TResult>('d.0.b');
        result = _(dictionary).chain().pluck<TResult>(['d', 0, 'b']);
    }
}

interface ABC {
    [index: string]: number;
    a: number;
    b: number;
    c: number;
}

result = <number>_.reduce<number, number>([1, 2, 3], function (sum: number, num: number) {
    return sum + num;
});
result = <ABC>_.reduce({ 'a': 1, 'b': 2, 'c': 3 }, function (r: ABC, num: number, key: string) {
    r[key] = num * 3;
    return r;
}, {});

result = <number>_.foldl([1, 2, 3], function (sum: number, num: number) {
    return sum + num;
});
result = <ABC>_.foldl({ 'a': 1, 'b': 2, 'c': 3 }, function (r: ABC, num: number, key: string) {
    r[key] = num * 3;
    return r;
}, {});

result = <number>_.inject([1, 2, 3], function (sum: number, num: number) {
    return sum + num;
});
result = <ABC>_.inject({ 'a': 1, 'b': 2, 'c': 3 }, function (r: ABC, num: number, key: string) {
    r[key] = num * 3;
    return r;
}, {});

result = <number>_([1, 2, 3]).reduce<number>(function (sum: number, num: number) {
    return sum + num;
});
result = <ABC>_({ 'a': 1, 'b': 2, 'c': 3 }).reduce<number, ABC>(function (r: ABC, num: number, key: string) {
    r[key] = num * 3;
    return r;
}, {});

result = <number>_([1, 2, 3]).foldl<number>(function (sum: number, num: number) {
    return sum + num;
});
result = <ABC>_({ 'a': 1, 'b': 2, 'c': 3 }).foldl<number, ABC>(function (r: ABC, num: number, key: string) {
    r[key] = num * 3;
    return r;
}, {});

result = <number>_([1, 2, 3]).inject<number>(function (sum: number, num: number) {
    return sum + num;
});
result = <ABC>_({ 'a': 1, 'b': 2, 'c': 3 }).inject<number, ABC>(function (r: ABC, num: number, key: string) {
    r[key] = num * 3;
    return r;
}, {});

result = <number[]>_.reduceRight([[0, 1], [2, 3], [4, 5]], function (a: number[], b: number[]) { return a.concat(b); }, <number[]>[]);
result = <number[]>_.foldr([[0, 1], [2, 3], [4, 5]], function (a: number[], b: number[]) { return a.concat(b); }, <number[]>[]);

result = <number[]>_.reject([1, 2, 3, 4, 5, 6], function (num) { return num % 2 == 0; });
result = <IFoodCombined[]>_.reject(foodsCombined, 'organic');
result = <IFoodCombined[]>_.reject(foodsCombined, { 'type': 'fruit' });

result = <number[]>_([1, 2, 3, 4, 5, 6]).reject(function (num) { return num % 2 == 0; }).value();
result = <IFoodCombined[]>_(foodsCombined).reject('organic').value();
result = <IFoodCombined[]>_(foodsCombined).reject({ 'type': 'fruit' }).value();

result = <number>_.sample([1, 2, 3, 4]);
result = <number[]>_.sample([1, 2, 3, 4], 2);
result = <_.LoDashImplicitWrapper<number>>_([1, 2, 3, 4]).sample();
result = <_.LoDashImplicitArrayWrapper<number>>_([1, 2, 3, 4]).sample(2);
result = <number>_([1, 2, 3, 4]).sample().value();
result = <number[]>_([1, 2, 3, 4]).sample(2).value();

// _.shuffle
module TestShuffle {
    let array: TResult[];
    let list: _.List<TResult>;
    let dictionary: _.Dictionary<TResult>;

    {
        let result: string[];

        result = _.shuffle('abc');
    }

    {
        let result: TResult[];

        result = _.shuffle<TResult>(array);
        result = _.shuffle<TResult>(list);
        result = _.shuffle<TResult>(dictionary);
    }

    {
        let result: _.LoDashImplicitArrayWrapper<string>;

        result = _('abc').shuffle();
    }

    {
        let result: _.LoDashImplicitArrayWrapper<TResult>;

        result = _(array).shuffle();
        result = _(list).shuffle<TResult>();
        result = _(dictionary).shuffle<TResult>();
    }

    {
        let result: _.LoDashExplicitArrayWrapper<string>;

        result = _('abc').chain().shuffle();
    }

    {
        let result: _.LoDashExplicitArrayWrapper<TResult>;

        result = _(array).chain().shuffle();
        result = _(list).chain().shuffle<TResult>();
        result = _(dictionary).chain().shuffle<TResult>();
    }
}

result = <number>_.size([1, 2]);
result = <number>_([1, 2]).size();
result = <number>_.size({ 'one': 1, 'two': 2, 'three': 3 });
result = <number>_({ 'one': 1, 'two': 2, 'three': 3 }).size();
result = <number>_.size('curly');

// _.some
module TestSome {
    let array: TResult[];
    let list: _.List<TResult>;
    let dictionary: _.Dictionary<TResult>;

    let listIterator: (value: TResult, index: number, collection: _.List<TResult>) => boolean;
    let dictionaryIterator: (value: TResult, key: string, collection: _.Dictionary<TResult>) => boolean;

    {
        let result: boolean;

        result = _.some<TResult>(array);
        result = _.some<TResult>(array, listIterator);
        result = _.some<TResult>(array, listIterator, any);
        result = _.some<TResult>(array, '');
        result = _.some<{a: number}, TResult>(array, {a: 42});

        result = _.some<TResult>(list);
        result = _.some<TResult>(list, listIterator);
        result = _.some<TResult>(list, listIterator, any);
        result = _.some<TResult>(list, '');
        result = _.some<{a: number}, TResult>(list, {a: 42});

        result = _.some<TResult>(dictionary);
        result = _.some<TResult>(dictionary, dictionaryIterator);
        result = _.some<TResult>(dictionary, dictionaryIterator, any);
        result = _.some<TResult>(dictionary, '');
        result = _.some<{a: number}, TResult>(dictionary, {a: 42});

        result = _(array).some();
        result = _(array).some(listIterator);
        result = _(array).some(listIterator, any);
        result = _(array).some('');
        result = _(array).some<{a: number}>({a: 42});

        result = _(list).some<TResult>();
        result = _(list).some<TResult>(listIterator);
        result = _(list).some<TResult>(listIterator, any);
        result = _(list).some('');
        result = _(list).some<{a: number}>({a: 42});

        result = _(dictionary).some<TResult>();
        result = _(dictionary).some<TResult>(dictionaryIterator);
        result = _(dictionary).some<TResult>(dictionaryIterator, any);
        result = _(dictionary).some('');
        result = _(dictionary).some<{a: number}>({a: 42});
    }

    {
        let result: _.LoDashExplicitWrapper<boolean>;

        result = _(array).chain().some();
        result = _(array).chain().some(listIterator);
        result = _(array).chain().some(listIterator, any);
        result = _(array).chain().some('');
        result = _(array).chain().some<{a: number}>({a: 42});

        result = _(list).chain().some<TResult>();
        result = _(list).chain().some<TResult>(listIterator);
        result = _(list).chain().some<TResult>(listIterator, any);
        result = _(list).chain().some('');
        result = _(list).chain().some<{a: number}>({a: 42});

        result = _(dictionary).chain().some<TResult>();
        result = _(dictionary).chain().some<TResult>(dictionaryIterator);
        result = _(dictionary).chain().some<TResult>(dictionaryIterator, any);
        result = _(dictionary).chain().some('');
        result = _(dictionary).chain().some<{a: number}>({a: 42});
    }
}

// _.sortBy
module TestSortBy {
    let array: TResult[];
    let list: _.List<TResult>;
    let dictionary: _.Dictionary<TResult>;

    let listIterator: (value: TResult, index: number, collection: _.List<TResult>) => number;
    let dictionaryIterator: (value: TResult, key: string, collection: _.Dictionary<TResult>) => number;

    {
        let result: TResult[];

        result = _.sortBy<TResult>(array);
        result = _.sortBy<TResult, number>(array, listIterator);
        result = _.sortBy<TResult, number>(array, listIterator, any);
        result = _.sortBy<TResult>(array, '');
        result = _.sortBy<{a: number}, TResult>(array, {a: 42});

        result = _.sortBy<TResult>(list);
        result = _.sortBy<TResult, number>(list, listIterator);
        result = _.sortBy<TResult, number>(list, listIterator, any);
        result = _.sortBy<TResult>(list, '');
        result = _.sortBy<{a: number}, TResult>(list, {a: 42});

        result = _.sortBy<TResult>(dictionary);
        result = _.sortBy<TResult, number>(dictionary, dictionaryIterator);
        result = _.sortBy<TResult, number>(dictionary, dictionaryIterator, any);
        result = _.sortBy<TResult>(dictionary, '');
        result = _.sortBy<{a: number}, TResult>(dictionary, {a: 42});
    }

    {
        let result: _.LoDashImplicitArrayWrapper<TResult>;

        result = _(array).sortBy();
        result = _(array).sortBy<number>(listIterator);
        result = _(array).sortBy<number>(listIterator, any);
        result = _(array).sortBy('');
        result = _(array).sortBy<{a: number}>({a: 42});

        result = _(list).sortBy<TResult>();
        result = _(list).sortBy<TResult, number>(listIterator);
        result = _(list).sortBy<TResult, number>(listIterator, any);
        result = _(list).sortBy<TResult>('');
        result = _(list).sortBy<{a: number}, TResult>({a: 42});

        result = _(dictionary).sortBy<TResult>();
        result = _(dictionary).sortBy<TResult, number>(dictionaryIterator);
        result = _(dictionary).sortBy<TResult, number>(dictionaryIterator, any);
        result = _(dictionary).sortBy<TResult>('');
        result = _(dictionary).sortBy<{a: number}, TResult>({a: 42});
    }

    {
        let result: _.LoDashExplicitArrayWrapper<TResult>;

        result = _(array).chain().sortBy();
        result = _(array).chain().sortBy<number>(listIterator);
        result = _(array).chain().sortBy<number>(listIterator, any);
        result = _(array).chain().sortBy('');
        result = _(array).chain().sortBy<{a: number}>({a: 42});

        result = _(list).chain().sortBy<TResult>();
        result = _(list).chain().sortBy<TResult, number>(listIterator);
        result = _(list).chain().sortBy<TResult, number>(listIterator, any);
        result = _(list).chain().sortBy<TResult>('');
        result = _(list).chain().sortBy<{a: number}, TResult>({a: 42});

        result = _(dictionary).chain().sortBy<TResult>();
        result = _(dictionary).chain().sortBy<TResult, number>(dictionaryIterator);
        result = _(dictionary).chain().sortBy<TResult, number>(dictionaryIterator, any);
        result = _(dictionary).chain().sortBy<TResult>('');
        result = _(dictionary).chain().sortBy<{a: number}, TResult>({a: 42});
    }
}

result = <IStoogesAge[]>_.sortByAll(stoogesAges, function(stooge) { return Math.sin(stooge.age); }, function(stooge) { return stooge.name.slice(1); });
result = <IStoogesAge[]>_.sortByAll(stoogesAges, ['name', 'age']);
result = <IStoogesAge[]>_.sortByAll(stoogesAges, 'name', function(stooge) { return Math.sin(stooge.age); });

result = <IStoogesAge[]>_.sortByOrder(stoogesAges, [function(stooge) { return Math.sin(stooge.age); }, function(stooge) { return stooge.name.slice(1); }]);
result = <IStoogesAge[]>_.sortByOrder(stoogesAges, ['name', 'age']);
result = <IStoogesAge[]>_.sortByOrder(stoogesAges, ['name', function(stooge) { return Math.sin(stooge.age); }]);
result = <IStoogesAge[]>_.sortByOrder(stoogesAges, [function(stooge) { return Math.sin(stooge.age); }, function(stooge) { return stooge.name.slice(1); }], ['asc', 'desc']);
result = <IStoogesAge[]>_.sortByOrder(stoogesAges, ['name', 'age'], ['asc', 'desc']);
result = <IStoogesAge[]>_.sortByOrder(stoogesAges, ['name', function(stooge) { return Math.sin(stooge.age); }], ['asc', 'desc']);
result = <IStoogesAge[]>_.sortByOrder(stoogesAges, [function(stooge) { return Math.sin(stooge.age); }, function(stooge) { return stooge.name.slice(1); }], [true, false]);
result = <IStoogesAge[]>_.sortByOrder(stoogesAges, ['name', 'age'], [true, false]);
result = <IStoogesAge[]>_.sortByOrder(stoogesAges, ['name', function(stooge) { return Math.sin(stooge.age); }], [true, false]);

result = <IFoodOrganic[]>_(foodsOrganic).sortByAll('organic', (food) => food.name, { organic: true }).value();

result = <IStoogesCombined[]>_.where(stoogesCombined, { 'age': 40 });
result = <IStoogesCombined[]>_.where(stoogesCombined, { 'quotes': ['Poifect!'] });

result = <IStoogesCombined[]>_(stoogesCombined).where({ 'age': 40 }).value();
result = <IStoogesCombined[]>_(stoogesCombined).where({ 'quotes': ['Poifect!'] }).value();

/********
 * Date *
 ********/

module TestNow {
    {
        let result: number;

        result = _.now();
        result = _(42).now();
        result = _<any>([]).now();
        result = _({}).now();
    }

    {
        let result: _.LoDashExplicitWrapper<number>;

        result = _(42).chain().now();
        result = _<any>([]).chain().now();
        result = _({}).chain().now();
    }
}

/*************
 * Functions *
 *************/

// _after
module TestAfter {
    interface Func {
        (a: string, b: number): boolean;
    }

    let func: Func;

    {
        let result: Func;

        _.after(42, func);
    }

    {
        let result: _.LoDashImplicitObjectWrapper<Func>;

        _(42).after(func);
    }

    {
        let result: _.LoDashExplicitObjectWrapper<Func>;

        _(42).chain().after(func);
    }
}

// _.ary
result = <number[]>['6', '8', '10'].map(_.ary<(s: string) => number>(parseInt, 1));
result = <number[]>['6', '8', '10'].map(_(parseInt).ary<(s: string) => number>(1).value());

// _.backflow
module TestBackflow {
    let Fn1: (n: number) => number;
    let Fn2: (m: number, n: number) => number;

    {
        let result: (m: number, n: number) => number;

        result = _.backflow<(m: number, n: number) => number>(Fn1, Fn2);
        result = _.backflow<(m: number, n: number) => number>(Fn1, Fn1, Fn2);
        result = _.backflow<(m: number, n: number) => number>(Fn1, Fn1, Fn1, Fn2);
    }

    {
        let result: _.LoDashImplicitObjectWrapper<(m: number, n: number) => number>;

        result = _(Fn1).backflow<(m: number, n: number) => number>(Fn2);
        result = _(Fn1).backflow<(m: number, n: number) => number>(Fn1, Fn2);
        result = _(Fn1).backflow<(m: number, n: number) => number>(Fn1, Fn1, Fn2);
    }

    {
        let result: _.LoDashExplicitObjectWrapper<(m: number, n: number) => number>;

        result = _(Fn1).chain().backflow<(m: number, n: number) => number>(Fn2);
        result = _(Fn1).chain().backflow<(m: number, n: number) => number>(Fn1, Fn2);
        result = _(Fn1).chain().backflow<(m: number, n: number) => number>(Fn1, Fn1, Fn2);
    }
}

// _.before
var testBeforeFn = ((n: number) => () => ++n)(0);
var testBeforeResultFn = <() => number>_.before<() => number>(3, testBeforeFn);
result = <number>testBeforeResultFn();
// → 1
result = <number>testBeforeResultFn();
// → 2
result = <number>testBeforeResultFn();
// → 2
var testBeforeFn = ((n: number) => () => ++n)(0);
var testBeforeResultFn = <() => number>_(3).before<() => number>(testBeforeFn);
result = <number>testBeforeResultFn();
// → 1
result = <number>testBeforeResultFn();
// → 2
result = <number>testBeforeResultFn();
// → 2

var funcBind = function(greeting: string, punctuation: string) { return greeting + ' ' + this.user + punctuation; };
var funcBound1: (punctuation: string) => any = _.bind(funcBind, { 'name': 'moe' }, 'hi');
funcBound1('!');

var funcBound2: (punctuation: string) => any = _(funcBind).bind({ 'name': 'moe' }, 'hi').value();
funcBound2('!');

var addTwoNumbers = function (x: number, y: number) { return x + y };
var plusTwo = _.bind(addTwoNumbers, null, 2);
plusTwo(100);

var view = {
    'label': 'docs',
    'onClick': function () { console.log('clicked ' + this.label); }
};

view = _.bindAll(view);
jQuery('#docs').on('click', view.onClick);

view = _(view).bindAll().value();
jQuery('#docs').on('click', view.onClick);

var objectBindKey = {
    'name': 'moe',
    'greet': function (greeting: string) {
        return greeting + ' ' + this.name;
    }
};

var funcBindKey: Function = _.bindKey(objectBindKey, 'greet', 'hi');
funcBindKey();

objectBindKey.greet = function (greeting) {
    return greeting + ', ' + this.name + '!';
};

funcBindKey();

funcBindKey = _(objectBindKey).bindKey('greet', 'hi').value();
funcBindKey();

// _.compose
module TestCompose {
    let Fn1: (n: number) => number;
    let Fn2: (m: number, n: number) => number;

    {
        let result: (m: number, n: number) => number;

        result = _.compose<(m: number, n: number) => number>(Fn1, Fn2);
        result = _.compose<(m: number, n: number) => number>(Fn1, Fn1, Fn2);
        result = _.compose<(m: number, n: number) => number>(Fn1, Fn1, Fn1, Fn2);
    }

    {
        let result: _.LoDashImplicitObjectWrapper<(m: number, n: number) => number>;

        result = _(Fn1).compose<(m: number, n: number) => number>(Fn2);
        result = _(Fn1).compose<(m: number, n: number) => number>(Fn1, Fn2);
        result = _(Fn1).compose<(m: number, n: number) => number>(Fn1, Fn1, Fn2);
    }

    {
        let result: _.LoDashExplicitObjectWrapper<(m: number, n: number) => number>;

        result = _(Fn1).chain().compose<(m: number, n: number) => number>(Fn2);
        result = _(Fn1).chain().compose<(m: number, n: number) => number>(Fn1, Fn2);
        result = _(Fn1).chain().compose<(m: number, n: number) => number>(Fn1, Fn1, Fn2);
    }
}

var createCallbackObj: { [index: string]: string; } = { name: 'Joe' };
result = <() => any>_.createCallback('name');
result = <() => boolean>_.createCallback(createCallbackObj);
result = <_.LoDashImplicitObjectWrapper<() => any>>_('name').createCallback();
result = <_.LoDashImplicitObjectWrapper<() => boolean>>_(createCallbackObj).createCallback();

// _.curry
var testCurryFn = (a: number, b: number, c: number) => [a, b, c];
let curryResult0: number[]
let curryResult1: _.CurriedFunction1<number, number[]>
let curryResult2: _.CurriedFunction2<number, number, number[]>

curryResult0 = _.curry(testCurryFn)(1, 2, 3);
curryResult1 = _.curry(testCurryFn)(1, 2);
curryResult0 = _.curry(testCurryFn)(1, 2)(3);
curryResult0 = _.curry(testCurryFn)(1)(2)(3);
curryResult2 = _.curry(testCurryFn)(1);
curryResult1 = _.curry(testCurryFn)(1)(2);
curryResult0 = _.curry(testCurryFn)(1)(2)(3);
curryResult0 = _.curry(testCurryFn)(1)(2, 3);
curryResult0 = _(testCurryFn).curry().value()(1, 2, 3);
curryResult2 = _(testCurryFn).curry().value()(1);

declare function testCurry2(a: string, b: number, c: boolean): [string, number, boolean];
let curryResult3: [string, number, boolean];
let curryResult4: _.CurriedFunction1<boolean, [string, number, boolean]>;
let curryResult5: _.CurriedFunction2<number, boolean, [string, number, boolean]>;
let curryResult6: _.CurriedFunction3<string, number, boolean, [string, number, boolean]>;
curryResult3 = _.curry(testCurry2)("1", 2, true);
curryResult3 = _.curry(testCurry2)("1", 2)(true);
curryResult3 = _.curry(testCurry2)("1")(2, true);
curryResult3 = _.curry(testCurry2)("1")(2)(true);
curryResult4 = _.curry(testCurry2)("1", 2);
curryResult4 = _.curry(testCurry2)("1")(2);
curryResult5 = _.curry(testCurry2)("1");
curryResult6 = _.curry(testCurry2);

// _.curryRight
var testCurryRightFn = (a: number, b: number, c: number) => [a, b, c];
curryResult0 = _.curryRight(testCurryRightFn)(1, 2, 3);
curryResult2 = _.curryRight(testCurryRightFn)(1);
curryResult0 = _(testCurryRightFn).curryRight().value()(1, 2, 3);
curryResult2 = _(testCurryRightFn).curryRight().value()(1);

let curryResult7: _.CurriedFunction1<string, [string, number, boolean]>;
let curryResult8: _.CurriedFunction2<number, string, [string, number, boolean]>;
let curryResult9: _.CurriedFunction3<boolean, number, string, [string, number, boolean]>;
curryResult3 = _.curryRight(testCurry2)(true, 2, "1");
curryResult3 = _.curryRight(testCurry2)(true, 2)("1");
curryResult3 = _.curryRight(testCurry2)(true)(2, "1");
curryResult3 = _.curryRight(testCurry2)(true)(2)("1");
curryResult7 = _.curryRight(testCurry2)(true, 2);
curryResult7 = _.curryRight(testCurry2)(true)(2);
curryResult8 = _.curryRight(testCurry2)(true);
curryResult9 = _.curryRight(testCurry2);

declare var source: any;
result = <Function>_.debounce(function () { }, 150);

jQuery('#postbox').on('click', <Function>_.debounce(function () { }, 300, {
    'leading': true,
    'trailing': false
}));

source.addEventListener('message', <Function>_.debounce(function () { }, 250, {
    'maxWait': 1000
}), false);

result = <_.LoDashImplicitObjectWrapper<Function>>_(function () { }).debounce(150);

jQuery('#postbox').on('click', <_.LoDashImplicitObjectWrapper<Function>>_(function () { }).debounce(300, {
    'leading': true,
    'trailing': false
}));

source.addEventListener('message', <_.LoDashImplicitObjectWrapper<Function>>_(function () { }).debounce(250, {
    'maxWait': 1000
}), false);

var returnedDebounce = _.throttle(function (a: any) { return a * 5; }, 5);
returnedThrottled(4);

result = <number>_.defer(function () { console.log('deferred'); });
result = <_.LoDashImplicitWrapper<number>>_(function () { console.log('deferred'); }).defer();

var log = _.bind(console.log, console);
result = <number>_.delay(log, 1000, 'logged later');
result = <_.LoDashImplicitWrapper<number>>_(log).delay(1000, 'logged later');

// _.flow
var testFlowSquareFn = (n: number) => n * n;
var testFlowAddFn = (n: number, m: number) => n + m;
result = <number>_.flow<(n: number, m: number) => number>(testFlowAddFn, testFlowSquareFn)(1, 2);
result = <number>_(testFlowAddFn).flow<(n: number, m: number) => number>(testFlowSquareFn).value()(1, 2);

// _.flowRight
module TestFlowRight {
    let Fn1: (n: number) => number;
    let Fn2: (m: number, n: number) => number;

    {
        let result: (m: number, n: number) => number;

        result = _.flowRight<(m: number, n: number) => number>(Fn1, Fn2);
        result = _.flowRight<(m: number, n: number) => number>(Fn1, Fn1, Fn2);
        result = _.flowRight<(m: number, n: number) => number>(Fn1, Fn1, Fn1, Fn2);
    }

    {
        let result: _.LoDashImplicitObjectWrapper<(m: number, n: number) => number>;

        result = _(Fn1).flowRight<(m: number, n: number) => number>(Fn2);
        result = _(Fn1).flowRight<(m: number, n: number) => number>(Fn1, Fn2);
        result = _(Fn1).flowRight<(m: number, n: number) => number>(Fn1, Fn1, Fn2);
    }

    {
        let result: _.LoDashExplicitObjectWrapper<(m: number, n: number) => number>;

        result = _(Fn1).chain().flowRight<(m: number, n: number) => number>(Fn2);
        result = _(Fn1).chain().flowRight<(m: number, n: number) => number>(Fn1, Fn2);
        result = _(Fn1).chain().flowRight<(m: number, n: number) => number>(Fn1, Fn1, Fn2);
    }
}

// _.memoize
var testMemoizedFunction: _.MemoizedFunction;
result = <_.MapCache>testMemoizedFunction.cache;
interface TestMemoizedResultFn extends _.MemoizedFunction {
    (...args: any[]): any;
}
var testMemoizeFn: (...args: any[]) => any;
var testMemoizeResolverFn: (...args: any[]) => any;
result = <TestMemoizedResultFn>_.memoize<TestMemoizedResultFn>(testMemoizeFn);
result = <TestMemoizedResultFn>_.memoize<TestMemoizedResultFn>(testMemoizeFn, testMemoizeResolverFn);
result = <TestMemoizedResultFn>(_(testMemoizeFn).memoize<TestMemoizedResultFn>().value());
result = <TestMemoizedResultFn>(_(testMemoizeFn).memoize<TestMemoizedResultFn>(testMemoizeResolverFn).value());

var returnedMemoize = _.throttle(function (a: any) { return a * 5; }, 5);
returnedMemoize(4);

// _.modArgs
function modArgsFn1(n: number): string {return n.toString()}
function modArgsFn2(n: boolean): string {return n.toString()}
interface ModArgsFunc {
    (x: string, y: string): string[];
}
interface ModArgsResult {
    (x: number, y: boolean): string[]
}
result = <ModArgsResult>_.modArgs<ModArgsFunc, ModArgsResult>((x: string, y: string) => [x, y], modArgsFn1, modArgsFn2);
result = <string[]>result(1, true);

result = <ModArgsResult>_.modArgs<ModArgsFunc, ModArgsResult>((x: string, y: string) => [x, y], [modArgsFn1, modArgsFn2]);
result = <string[]>result(1, true);

result = <ModArgsResult>_<ModArgsFunc>((x: string, y: string) => [x, y]).modArgs<ModArgsResult>(modArgsFn1, modArgsFn2).value();
result = <string[]>result(1, true);

result = <ModArgsResult>_<ModArgsFunc>((x: string, y: string) => [x, y]).modArgs<ModArgsResult>([modArgsFn1, modArgsFn2]).value();
result = <string[]>result(1, true);

// _.negate
interface TestNegatePredicate {
    (a1: number, a2: number): boolean;
}
interface TestNegateResult {
    (a1: number, a2: number): boolean;
}
var testNegatePredicate = (a1: number, a2: number) => a1 > a2;
result = <TestNegateResult>_.negate<TestNegatePredicate>(testNegatePredicate);
result = <TestNegateResult>_.negate<TestNegatePredicate, TestNegateResult>(testNegatePredicate);
result = <TestNegateResult>_(testNegatePredicate).negate().value();
result = <TestNegateResult>_(testNegatePredicate).negate<TestNegateResult>().value();

// _.once
module TestOnce {
    interface Func {
        (a: number, b: string): boolean;
    }

    let func: Func;

    {
        let result: Func;

        result = _.once(func);
    }

    {
        let result: _.LoDashImplicitObjectWrapper<Func>;

        result = _(func).once();
    }

    {
        let result: _.LoDashExplicitObjectWrapper<Func>;

        result = _(func).chain().once();
    }
}

var returnedOnce = _.throttle(function (a: any) { return a * 5; }, 5);
returnedOnce(4);

var greetPartial = function (greeting: string, name: string) { return greeting + ' ' + name; };
var hi = _.partial(greetPartial, 'hi');
hi('moe');


var defaultsDeep = <Function>_.partialRight(_.merge, _.defaults);

var optionsPartialRight = {
    'variable': 'data',
    'imports': { 'jq': $ }
};

defaultsDeep(optionsPartialRight, _.templateSettings);

//_.rearg
var testReargFn = (a: string, b: string, c: string) => [a, b, c];
interface TestReargResultFn {
    (b: string, c: string, a: string): string[];
}
result = <string[]>(_.rearg<TestReargResultFn>(testReargFn, 2, 0, 1))('b', 'c', 'a');
result = <string[]>(_.rearg<TestReargResultFn>(testReargFn, [2, 0, 1]))('b', 'c', 'a');
result = <string[]>(_(testReargFn).rearg<TestReargResultFn>(2, 0, 1).value())('b', 'c', 'a');
result = <string[]>(_(testReargFn).rearg<TestReargResultFn>([2, 0, 1]).value())('b', 'c', 'a');

//_.restParam
var testRestParamFn = (a: string, b: string, c: number[]) => a + ' ' + b + ' ' + c.join(' ');
interface testRestParamFunc {
    (a: string, b: string, c: number[]): string;
}
interface testRestParamResult {
    (a: string, b: string, ...c: number[]): string;
}
result = <string>(_.restParam<testRestParamResult, testRestParamFunc>(testRestParamFn, 2))('a', 'b', 1, 2, 3);
result = <string>(_.restParam<testRestParamResult>(testRestParamFn, 2))('a', 'b', 1, 2, 3);
result = <string>(_(testRestParamFn).restParam<testRestParamResult>(2).value())('a', 'b', 1, 2, 3);

//_.spread
var testSpreadFn = (who: string, what: string) => who + ' says ' + what;
interface TestSpreadResultFn {
    (args: string[]): string;
}
result = <string>(_.spread<TestSpreadResultFn>(testSpreadFn))(['fred', 'hello']);
result = <string>(_(testSpreadFn).spread<TestSpreadResultFn>().value())(['fred', 'hello']);

var throttled = _.throttle(function () { }, 100);
jQuery(window).on('scroll', throttled);

jQuery('.interactive').on('click', _.throttle(function () { }, 300000, {
    'trailing': false
}));

var returnedThrottled = _.throttle(function (a: any) { return a * 5; }, 5);
returnedThrottled(4);

var helloWrap = function (name: string) { return 'hello ' + name; };
var helloWrap2 = _.wrap(helloWrap, function (func) {
    return 'before, ' + func('moe') + ', after';
});
helloWrap2();

/********
 * Lang *
 ********/

// _.clone
interface TestCloneCustomizerFn {
    (value: any): any;
}
var testCloneCustomizerFn: TestCloneCustomizerFn;
{
    let result: number;
    result = _.clone<number>(42);
    result = _.clone<number>(42, false);
    result = _.clone<number>(42, false, testCloneCustomizerFn);
    result = _.clone<number>(42, false, testCloneCustomizerFn, any);
    result = _.clone<number>(42, testCloneCustomizerFn);
    result = _.clone<number>(42, testCloneCustomizerFn, any);
    result = _(42).clone();
    result = _(42).clone(false);
    result = _(42).clone(false, testCloneCustomizerFn);
    result = _(42).clone(false, testCloneCustomizerFn, any);
    result = _(42).clone(testCloneCustomizerFn);
    result = _(42).clone(testCloneCustomizerFn, any);
}
{
    let result: string[];
    result = _.clone<string[]>([]);
    result = _.clone<string[]>([], false);
    result = _.clone<string[]>([], false, testCloneCustomizerFn);
    result = _.clone<string[]>([], false, testCloneCustomizerFn, any);
    result = _.clone<string[]>([], testCloneCustomizerFn);
    result = _.clone<string[]>([], testCloneCustomizerFn, any);
    result = _<string>([]).clone();
    result = _<string>([]).clone(false);
    result = _<string>([]).clone(false, testCloneCustomizerFn);
    result = _<string>([]).clone(false, testCloneCustomizerFn, any);
    result = _<string>([]).clone(testCloneCustomizerFn);
    result = _<string>([]).clone(testCloneCustomizerFn, any);
}
{
    let result: {a: {b: number;}};
    result = _.clone<{a: {b: number;}}>({a: {b: 2}});
    result = _.clone<{a: {b: number;}}>({a: {b: 2}}, false);
    result = _.clone<{a: {b: number;}}>({a: {b: 2}}, false, testCloneCustomizerFn);
    result = _.clone<{a: {b: number;}}>({a: {b: 2}}, false, testCloneCustomizerFn, any);
    result = _.clone<{a: {b: number;}}>({a: {b: 2}}, testCloneCustomizerFn);
    result = _.clone<{a: {b: number;}}>({a: {b: 2}}, testCloneCustomizerFn, any);
    result = _({a: {b: 2}}).clone();
    result = _({a: {b: 2}}).clone(false);
    result = _({a: {b: 2}}).clone(false, testCloneCustomizerFn);
    result = _({a: {b: 2}}).clone(false, testCloneCustomizerFn, any);
    result = _({a: {b: 2}}).clone(testCloneCustomizerFn);
    result = _({a: {b: 2}}).clone(testCloneCustomizerFn, any);
}

// _.cloneDeep
interface TestCloneDeepCustomizerFn {
    (value: any): any;
}
var testCloneDeepCustomizerFn: TestCloneDeepCustomizerFn;
{
    let result: number;
    result = _.cloneDeep<number>(42);
    result = _.cloneDeep<number>(42, testCloneDeepCustomizerFn);
    result = _.cloneDeep<number>(42, testCloneDeepCustomizerFn, any);
    result = _(42).cloneDeep();
    result = _(42).cloneDeep(testCloneDeepCustomizerFn);
    result = _(42).cloneDeep(testCloneDeepCustomizerFn, any);
}
{
    let result: string[];
    result = _.cloneDeep<string[]>([]);
    result = _.cloneDeep<string[]>([], testCloneDeepCustomizerFn);
    result = _.cloneDeep<string[]>([], testCloneDeepCustomizerFn, any);
    result = _<string>([]).cloneDeep();
    result = _<string>([]).cloneDeep(testCloneDeepCustomizerFn);
    result = _<string>([]).cloneDeep(testCloneDeepCustomizerFn, any);
}
{
    let result: {a: {b: number;}};
    result = _.cloneDeep<{a: {b: number;}}>({a: {b: 2}});
    result = _.cloneDeep<{a: {b: number;}}>({a: {b: 2}}, testCloneDeepCustomizerFn);
    result = _.cloneDeep<{a: {b: number;}}>({a: {b: 2}}, testCloneDeepCustomizerFn, any);
    result = _({a: {b: 2}}).cloneDeep();
    result = _({a: {b: 2}}).cloneDeep(testCloneDeepCustomizerFn);
    result = _({a: {b: 2}}).cloneDeep(testCloneDeepCustomizerFn, any);
}

// _.eq
module TestEq {
    let customizer: (value: any, other: any, indexOrKey?: number|string) => boolean;

    {
        let result: boolean;

        result = _.eq(any, any);
        result = _.eq(any, any, customizer);
        result = _.eq(any, any, customizer, any);

        result = _(any).eq(any);
        result = _(any).eq(any, customizer);
        result = _(any).eq(any, customizer, any);
    }

    {
        let result: _.LoDashExplicitWrapper<boolean>;

        result = _(any).chain().eq(any);
        result = _(any).chain().eq(any, customizer);
        result = _(any).chain().eq(any, customizer, any);
    }
}

// _.gt
result = <boolean>_.gt(1, 2);
result = <boolean>_(1).gt(2);
result = <boolean>_([]).gt(2);
result = <boolean>_({}).gt(2);

// _.gte
result = <boolean>_.gte(1, 2);
result = <boolean>_(1).gte(2);
result = <boolean>_([]).gte(2);
result = <boolean>_({}).gte(2);

// _.isArguments
result = <boolean>_.isArguments(any);
result = <boolean>_(1).isArguments();
result = <boolean>_<any>([]).isArguments();
result = <boolean>_({}).isArguments();
{
  let value: IArguments|number = 42;
  if (_.isArguments(value)) {
    let length: number = value.length;
    // compile error
    // let i: number = value + 1;
  } else {
    let i: number = value + 1;
    // compile error
    // let length: number = value.length;
  }
}

// _.isArray
result = <boolean>_.isArray(any);
result = <boolean>_(1).isArray();
result = <boolean>_<any>([]).isArray();
result = <boolean>_({}).isArray();
{
  let value: number[]|string = [1, 3, 5];
  if (_.isArray(value)) {
    let length: number[] = value.concat(4);
    // compile error
    // let char: string = value.charAt(0);
  } else {
    let char: string = value.charAt(0);
    // compile error
    // let length: number[] = value.concat(4);
  }
}

// _.isBoolean
result = <boolean>_.isBoolean(any);
result = <boolean>_(1).isBoolean();
result = <boolean>_<any>([]).isBoolean();
result = <boolean>_({}).isBoolean();
{
    let value: number[]|boolean = [1, 3, 5];
    if (_.isBoolean(value)) {
        let b: boolean = value;
        // compile error
        // let length: number = value.length;
    } else {
        let length: number = value.length;
        // compile error
        // let b: boolean = value;
    }
}

// _.isDate
result = <boolean>_.isDate(any);
result = <boolean>_(42).isDate();
result = <boolean>_<any>([]).isDate();
result = <boolean>_({}).isDate();
{
  let value: Date|string = "foo";
  if (_.isDate(value)) {
    value.toTimeString();
  } else {
    value.charAt(0);
  }
}

// _.isElement
result = <boolean>_.isElement(any);
result = <boolean>_(42).isElement();
result = <boolean>_<any>([]).isElement();
result = <boolean>_({}).isElement();

// _.isEmpty
result = <boolean>_.isEmpty([1, 2, 3]);
result = <boolean>_.isEmpty({});
result = <boolean>_.isEmpty('');
result = <boolean>_([1, 2, 3]).isEmpty();
result = <boolean>_({}).isEmpty();
result = <boolean>_('').isEmpty();

// _.isEqual
module TestIsEqual {
    let customizer: (value: any, other: any, indexOrKey?: number|string) => boolean;

    {
        let result: boolean;

        result = _.isEqual(any, any);
        result = _.isEqual(any, any, customizer);
        result = _.isEqual(any, any, customizer, any);

        result = _(any).isEqual(any);
        result = _(any).isEqual(any, customizer);
        result = _(any).isEqual(any, customizer, any);
    }

    {
        let result: _.LoDashExplicitWrapper<boolean>;

        result = _(any).chain().isEqual(any);
        result = _(any).chain().isEqual(any, customizer);
        result = _(any).chain().isEqual(any, customizer, any);
    }
}

// _.isError
result = <boolean>_.isError(any);
result = <boolean>_(1).isError();
result = <boolean>_<any>([]).isError();
result = <boolean>_({}).isError();
{
  let value: Error|string = "error";
  if (_.isError(value)) {
    let message: string = value.message;
  } else {
    let message: string = value;
  }
}

// _.isFinite
result = <boolean>_.isFinite(any);
result = <boolean>_(1).isFinite();
result = <boolean>_<any>([]).isFinite();
result = <boolean>_({}).isFinite();

// _.isFunction
result = <boolean>_.isFunction(any);
result = <boolean>_(1).isFunction();
result = <boolean>_<any>([]).isFunction();
result = <boolean>_({}).isFunction();
{
  let value: Function|string = "foo";
  if (_.isFunction(value)) {
    value();
  } else {
    let result: string = value;
  }
}

// _.isMatch
var testIsMatchCustiomizerFn: (value: any, other: any, indexOrKey: number|string) => boolean;
result = <boolean>_.isMatch({}, {});
result = <boolean>_.isMatch({}, {}, testIsMatchCustiomizerFn);
result = <boolean>_.isMatch({}, {}, testIsMatchCustiomizerFn, {});
result = <boolean>_({}).isMatch({});
result = <boolean>_({}).isMatch({}, testIsMatchCustiomizerFn);
result = <boolean>_({}).isMatch({}, testIsMatchCustiomizerFn, {});

// _.isNaN
result = <boolean>_.isNaN(NaN);
result = <boolean>_.isNaN(new Number(NaN));
result = <boolean>_.isNaN(undefined);
result = <boolean>_(NaN).isNaN();
result = <boolean>_(new Number(NaN)).isNaN();
result = <boolean>_(undefined).isNaN();

// _.isNative
result = <boolean>_.isNative(Array.prototype.push);
result = <boolean>_(Array.prototype.push).isNative();
{
  let value: Function|string = "foo";
  if (_.isNative(value)) {
    value();
  } else {
    let result: string = value;
  }
}

// _.isNull
result = <boolean>_.isNull(any);
result = <boolean>_(1).isNull();
result = <boolean>_<any>([]).isNull();
result = <boolean>_({}).isNull();

// _.isNumber
result = <boolean>_.isNumber(any);
result = <boolean>_(1).isNumber();
result = <boolean>_<any>([]).isNumber();
result = <boolean>_({}).isNumber();
{
  let value: number|string = "foo";
  if (_.isNumber(value)) {
    let result: number = value * 42;
  } else {
    let result: string = value;
  }
}

// _.isObject
result = <boolean>_.isObject(any);
result = <boolean>_(1).isObject();
result = <boolean>_<any>([]).isObject();
result = <boolean>_({}).isObject();

// _.isPlainObject
result = <boolean>_.isPlainObject(any);
result = <boolean>_(1).isPlainObject();
result = <boolean>_<any>([]).isPlainObject();
result = <boolean>_({}).isPlainObject();

// _.isRegExp
result = <boolean>_.isRegExp(any);
result = <boolean>_(1).isRegExp();
result = <boolean>_<any>([]).isRegExp();
result = <boolean>_({}).isRegExp();
{
  let value: RegExp|string = /^foo$/g;
  if (_.isRegExp(value)) {
    let regex: RegExp = value;
    let index: number = value.exec("foo").index;
  } else {
    let result: string = value;
  }
}

// _.isString
result = <boolean>_.isString(any);
result = <boolean>_(1).isString();
result = <boolean>_<any>([]).isString();
result = <boolean>_({}).isString();
{
  let value: string|number = "foo";
  if (_.isString(value)) {
    let result: string = value;
  } else {
    let result: number = value * 42;
  }
}

// _.isTypedArray
result = <boolean>_.isTypedArray([]);
result = <boolean>_([]).isTypedArray();

// _.isUndefined
result = <boolean>_.isUndefined(any);
result = <boolean>_(1).isUndefined();
result = <boolean>_<any>([]).isUndefined();
result = <boolean>_({}).isUndefined();

// _.lt
result = <boolean>_.lt(1, 2);
result = <boolean>_(1).lt(2);
result = <boolean>_([]).lt(2);
result = <boolean>_({}).lt(2);

// _.lte
result = <boolean>_.lte(1, 2);
result = <boolean>_(1).lte(2);
result = <boolean>_([]).lte(2);
result = <boolean>_({}).lte(2);

// _.toArray
module TestToArray {
    let array: TResult[];
    let list: _.List<TResult>;
    let dictionary: _.Dictionary<TResult>;

    {
        let result: string[];

        result = _.toArray('');

        result = (function (a: string) {return _.toArray<IArguments, string>(arguments);})('');

        result = _((function (a: string) {return arguments;})('')).toArray<string>().value();
    }

    {
        let result: TResult[];

        result = _.toArray<TResult>(array);
        result = _.toArray<TResult>(list);
        result = _.toArray<TResult>(dictionary);

        result = _(array).toArray().value();
        result = _(list).toArray<TResult>().value();
        result = _(dictionary).toArray<TResult>().value();
    }

    {
        let result: any[];

        result = _.toArray();
        result = _.toArray<number>(42);
        result = _.toArray<boolean>(true);

        result = _('').toArray<string>().value();
        result = _(42).toArray<any>().value();
        result = _(true).toArray<any>().value();
    }
}

// _.toPlainObject
module TestToPlainObject {
    let result: TResult;

    result = _.toPlainObject<TResult>();
    result = _.toPlainObject<TResult>(true);
    result = _.toPlainObject<TResult>(1);
    result = _.toPlainObject<TResult>('a');
    result = _.toPlainObject<TResult>([]);
    result = _.toPlainObject<TResult>({});

    result = _(true).toPlainObject<TResult>().value();
    result = _(1).toPlainObject<TResult>().value();
    result = _('a').toPlainObject<TResult>().value();
    result = _([1]).toPlainObject<TResult>().value();
    result = _<string>([]).toPlainObject<TResult>().value();
    result = _({}).toPlainObject<TResult>().value();
}

/********
 * Math *
 ********/

// _.add
module TestAdd {
    {
        let result: number;

        result = _.add(1, 1);
        result = _(1).add(1);
    }

    {
        let result: _.LoDashExplicitWrapper<number>;

        result = _(1).chain().add(1);
    }
}

// _.ceil
module TestCeil {
    {
        let result: number;

        result = _.ceil(6.004);
        result = _.ceil(6.004, 2);

        result = _(6.004).ceil();
        result = _(6.004).ceil(2);
    }

    {
        let result: _.LoDashExplicitWrapper<number>;

        result = _(6.004).chain().ceil();
        result = _(6.004).chain().ceil(2);
    }
}

// _.floor
module TestFloor {
    {
        let result: number;

        result = _.floor(4.006);
        result = _.floor(0.046, 2);
        result = _.floor(4060, -2);

        result = _(4.006).floor();
        result = _(0.046).floor(2);
        result = _(4060).floor(-2);
    }

    {
        let result: _.LoDashExplicitWrapper<number>;

        result = _(4.006).chain().floor();
        result = _(0.046).chain().floor(2);
        result = _(4060).chain().floor(-2);
    }
}

// _.max
module TestMax {
    let array: number[];
    let list: _.List<number>;
    let dictionary: _.Dictionary<number>;

    let listIterator: (value: number, index: number, collection: _.List<number>) => number;
    let dictionaryIterator: (value: number, key: string, collection: _.Dictionary<number>) => number;

    let result: number;

    result = _.max<number>(array);
    result = _.max<number>(array, listIterator);
    result = _.max<number>(array, listIterator, any);
    result = _.max<number>(array, '');
    result = _.max<{a: number}, number>(array, {a: 42});

    result = _.max<number>(list);
    result = _.max<number>(list, listIterator);
    result = _.max<number>(list, listIterator, any);
    result = _.max<number>(list, '');
    result = _.max<{a: number}, number>(list, {a: 42});

    result = _.max<number>(dictionary);
    result = _.max<number>(dictionary, dictionaryIterator);
    result = _.max<number>(dictionary, dictionaryIterator, any);
    result = _.max<number>(dictionary, '');
    result = _.max<{a: number}, number>(dictionary, {a: 42});

    result = _(array).max();
    result = _(array).max(listIterator);
    result = _(array).max(listIterator, any);
    result = _(array).max('');
    result = _(array).max<{a: number}>({a: 42});

    result = _(list).max<number>();
    result = _(list).max<number>(listIterator);
    result = _(list).max<number>(listIterator, any);
    result = _(list).max<number>('');
    result = _(list).max<{a: number}, number>({a: 42});

    result = _(dictionary).max<number>();
    result = _(dictionary).max<number>(dictionaryIterator);
    result = _(dictionary).max<number>(dictionaryIterator, any);
    result = _(dictionary).max<number>('');
    result = _(dictionary).max<{a: number}, number>({a: 42});
}

// _.min
module TestMin {
    let array: number[];
    let list: _.List<number>;
    let dictionary: _.Dictionary<number>;

    let listIterator: (value: number, index: number, collection: _.List<number>) => number;
    let dictionaryIterator: (value: number, key: string, collection: _.Dictionary<number>) => number;

    let result: number;

    result = _.min<number>(array);
    result = _.min<number>(array, listIterator);
    result = _.min<number>(array, listIterator, any);
    result = _.min<number>(array, '');
    result = _.min<{a: number}, number>(array, {a: 42});

    result = _.min<number>(list);
    result = _.min<number>(list, listIterator);
    result = _.min<number>(list, listIterator, any);
    result = _.min<number>(list, '');
    result = _.min<{a: number}, number>(list, {a: 42});

    result = _.min<number>(dictionary);
    result = _.min<number>(dictionary, dictionaryIterator);
    result = _.min<number>(dictionary, dictionaryIterator, any);
    result = _.min<number>(dictionary, '');
    result = _.min<{a: number}, number>(dictionary, {a: 42});

    result = _(array).min();
    result = _(array).min(listIterator);
    result = _(array).min(listIterator, any);
    result = _(array).min('');
    result = _(array).min<{a: number}>({a: 42});

    result = _(list).min<number>();
    result = _(list).min<number>(listIterator);
    result = _(list).min<number>(listIterator, any);
    result = _(list).min<number>('');
    result = _(list).min<{a: number}, number>({a: 42});

    result = _(dictionary).min<number>();
    result = _(dictionary).min<number>(dictionaryIterator);
    result = _(dictionary).min<number>(dictionaryIterator, any);
    result = _(dictionary).min<number>('');
    result = _(dictionary).min<{a: number}, number>({a: 42});
}

// _.round
module TestRound {
    {
        let result: number;

        result = _.round(4.006);
        result = _.round(4.006, 2);

        result = _(4.006).round();
        result = _(4.006).round(2);
    }

    {
        let result: _.LoDashExplicitWrapper<number>;

        result = _(4.006).chain().round();
        result = _(4.006).chain().round(2);
    }
}

// _.sum
module TestSum {
    let array: number[];
    let list: _.List<number>;
    let dictionary: _.Dictionary<number>;

    let listIterator: (value: number, index: number, collection: _.List<number>) => number;
    let dictionaryIterator: (value: number, key: string, collection: _.Dictionary<number>) => number;

    {
        let result: number;

        result = _.sum(array);
        result = _.sum<number>(array);
        result = _.sum<number>(array, listIterator);
        result = _.sum<number>(array, listIterator, any);
        result = _.sum<number>(array, '');


        result = _.sum(list);
        result = _.sum<number>(list);
        result = _.sum<number>(list, listIterator);
        result = _.sum<number>(list, listIterator, any);
        result = _.sum<number>(list, '');

        result = _.sum(dictionary);
        result = _.sum<number>(dictionary);
        result = _.sum<number>(dictionary, dictionaryIterator);
        result = _.sum<number>(dictionary, dictionaryIterator, any);
        result = _.sum<number>(dictionary, '');

        result = _(array).sum();
        result = _(array).sum(listIterator);
        result = _(array).sum(listIterator, any);
        result = _(array).sum('');


        result = _(list).sum();
        result = _(list).sum<number>(listIterator);
        result = _(list).sum<number>(listIterator, any);
        result = _(list).sum('');

        result = _(dictionary).sum();
        result = _(dictionary).sum<number>(dictionaryIterator);
        result = _(dictionary).sum<number>(dictionaryIterator, any);
        result = _(dictionary).sum('');
    }

    {
        let result: _.LoDashExplicitWrapper<number>;

        result = _(array).chain().sum();
        result = _(array).chain().sum(listIterator);
        result = _(array).chain().sum(listIterator, any);
        result = _(array).chain().sum('');


        result = _(list).chain().sum();
        result = _(list).chain().sum<number>(listIterator);
        result = _(list).chain().sum<number>(listIterator, any);
        result = _(list).chain().sum('');

        result = _(dictionary).chain().sum();
        result = _(dictionary).chain().sum<number>(dictionaryIterator);
        result = _(dictionary).chain().sum<number>(dictionaryIterator, any);
        result = _(dictionary).chain().sum('');
    }
}

/**********
 * Number *
 **********/

// _.inRange
module TestInRange {
    {
        let result: boolean;

        result = _.inRange(3, 2, 4);
        result = _.inRange(4, 8);

        result = _(3).inRange(2, 4);
        result = _(4).inRange(8);
    }

    {
        let result: _.LoDashExplicitWrapper<boolean>;

        result = _(3).chain().inRange(2, 4);
        result = _(4).chain().inRange(8);
    }
}

// _.random
module TestRandom {
    {
        let result: number;

        result = _.random();
        result = _.random(1);
        result = _.random(1, 2);
        result = _.random(1, 2, true);
        result = _.random(1, true);
        result = _.random(true);

        result = _(1).random();
        result = _(1).random(2);
        result = _(1).random(2, true);
        result = _(1).random(true);
        result = _(true).random();
    }

    {
        let result: _.LoDashExplicitWrapper<number>;

        result = _(1).chain().random();
        result = _(1).chain().random(2);
        result = _(1).chain().random(2, true);
        result = _(1).chain().random(true);
        result = _(true).chain().random();
    }
}

/**********
 * Object *
 **********/

// _.assign
module TestAssign {
    interface Obj {a: string};
    interface S1 {a: number};
    interface S2 {b: number};
    interface S3 {c: number};
    interface S4 {d: number};
    interface S5 {e: number};

    let obj: Obj;
    let s1: S1;
    let s2: S2;
    let s3: S3;
    let s4: S4;
    let s5: S5;

    let customizer: (objectValue: any, sourceValue: any, key?: string, object?: {}, source?: {}) => any;

    {
        let result: Obj;

        result = _.assign<Obj>(obj);
    }

    {
        let result: {a: number};

        result = _.assign<Obj, S1, {a: number}>(obj, s1);
        result = _.assign<Obj, S1, {a: number}>(obj, s1, customizer);
        result = _.assign<Obj, S1, {a: number}>(obj, s1, customizer, any);
    }

    {
        let result: {a: number, b: number};

        result = _.assign<Obj, S1, S2, {a: number, b: number}>(obj, s1, s2);
        result = _.assign<Obj, S1, S2, {a: number, b: number}>(obj, s1, s2, customizer);
        result = _.assign<Obj, S1, S2, {a: number, b: number}>(obj, s1, s2, customizer, any);
    }

    {
        let result: {a: number, b: number, c: number};

        result = _.assign<Obj, S1, S2, S3, {a: number, b: number, c: number}>(obj, s1, s2, s3);
        result = _.assign<Obj, S1, S2, S3, {a: number, b: number, c: number}>(obj, s1, s2, s3, customizer);
        result = _.assign<Obj, S1, S2, S3, {a: number, b: number, c: number}>(obj, s1, s2, s3, customizer, any);
    }

    {
        let result: {a: number, b: number, c: number, d: number};

        result = _.assign<Obj, S1, S2, S3, S4, {a: number, b: number, c: number, d: number}>(obj, s1, s2, s3, s4);
        result = _.assign<Obj, S1, S2, S3, S4, {a: number, b: number, c: number, d: number}>(obj, s1, s2, s3, s4, customizer);
        result = _.assign<Obj, S1, S2, S3, S4, {a: number, b: number, c: number, d: number}>(obj, s1, s2, s3, s4, customizer, any);
    }

    {
        let result: {a: number, b: number, c: number, d: number, e: number};

        result = _.assign<Obj, {a: number, b: number, c: number, d: number, e: number}>(obj, s1, s2, s3, s4, s5);
        result = _.assign<Obj, {a: number, b: number, c: number, d: number, e: number}>(obj, s1, s2, s3, s4, s5, customizer);
        result = _.assign<Obj, {a: number, b: number, c: number, d: number, e: number}>(obj, s1, s2, s3, s4, s5, customizer, any);
    }

    {
        let result: _.LoDashImplicitObjectWrapper<Obj>;

        result = _(obj).assign();
    }

    {
        let result: _.LoDashImplicitObjectWrapper<{a: number}>;

        result = _(obj).assign<S1, {a: number}>(s1);
        result = _(obj).assign<S1, {a: number}>(s1, customizer);
        result = _(obj).assign<S1, {a: number}>(s1, customizer, any);
    }

    {
        let result: _.LoDashImplicitObjectWrapper<{a: number, b: number}>;

        result = _(obj).assign<S1, S2, {a: number, b: number}>(s1, s2);
        result = _(obj).assign<S1, S2, {a: number, b: number}>(s1, s2, customizer);
        result = _(obj).assign<S1, S2, {a: number, b: number}>(s1, s2, customizer, any);
    }

    {
        let result: _.LoDashImplicitObjectWrapper<{a: number, b: number, c: number}>;

        result = _(obj).assign<S1, S2, S3, {a: number, b: number, c: number}>(s1, s2, s3);
        result = _(obj).assign<S1, S2, S3, {a: number, b: number, c: number}>(s1, s2, s3, customizer);
        result = _(obj).assign<S1, S2, S3, {a: number, b: number, c: number}>(s1, s2, s3, customizer, any);
    }

    {
        let result: _.LoDashImplicitObjectWrapper<{a: number, b: number, c: number, d: number}>;

        result = _(obj).assign<S1, S2, S3, S4, {a: number, b: number, c: number, d: number}>(s1, s2, s3, s4);
        result = _(obj).assign<S1, S2, S3, S4, {a: number, b: number, c: number, d: number}>(s1, s2, s3, s4, customizer);
        result = _(obj).assign<S1, S2, S3, S4, {a: number, b: number, c: number, d: number}>(s1, s2, s3, s4, customizer, any);
    }

    {
        let result: _.LoDashImplicitObjectWrapper<{a: number, b: number, c: number, d: number, e: number}>;

        result = _(obj).assign<{a: number, b: number, c: number, d: number, e: number}>(s1, s2, s3, s4, s5);
        result = _(obj).assign<{a: number, b: number, c: number, d: number, e: number}>(s1, s2, s3, s4, s5, customizer);
        result = _(obj).assign<{a: number, b: number, c: number, d: number, e: number}>(s1, s2, s3, s4, s5, customizer, any);
    }

    {
        let result: _.LoDashExplicitObjectWrapper<Obj>;

        result = _(obj).chain().assign();
    }

    {
        let result: _.LoDashExplicitObjectWrapper<{a: number}>;

        result = _(obj).chain().assign<S1, {a: number}>(s1);
        result = _(obj).chain().assign<S1, {a: number}>(s1, customizer);
        result = _(obj).chain().assign<S1, {a: number}>(s1, customizer, any);
    }

    {
        let result: _.LoDashExplicitObjectWrapper<{a: number, b: number}>;

        result = _(obj).chain().assign<S1, S2, {a: number, b: number}>(s1, s2);
        result = _(obj).chain().assign<S1, S2, {a: number, b: number}>(s1, s2, customizer);
        result = _(obj).chain().assign<S1, S2, {a: number, b: number}>(s1, s2, customizer, any);
    }

    {
        let result: _.LoDashExplicitObjectWrapper<{a: number, b: number, c: number}>;

        result = _(obj).chain().assign<S1, S2, S3, {a: number, b: number, c: number}>(s1, s2, s3);
        result = _(obj).chain().assign<S1, S2, S3, {a: number, b: number, c: number}>(s1, s2, s3, customizer);
        result = _(obj).chain().assign<S1, S2, S3, {a: number, b: number, c: number}>(s1, s2, s3, customizer, any);
    }

    {
        let result: _.LoDashExplicitObjectWrapper<{a: number, b: number, c: number, d: number}>;

        result = _(obj).chain().assign<S1, S2, S3, S4, {a: number, b: number, c: number, d: number}>(s1, s2, s3, s4);
        result = _(obj).chain().assign<S1, S2, S3, S4, {a: number, b: number, c: number, d: number}>(s1, s2, s3, s4, customizer);
        result = _(obj).chain().assign<S1, S2, S3, S4, {a: number, b: number, c: number, d: number}>(s1, s2, s3, s4, customizer, any);
    }

    {
        let result: _.LoDashExplicitObjectWrapper<{a: number, b: number, c: number, d: number, e: number}>;

        result = _(obj).chain().assign<{a: number, b: number, c: number, d: number, e: number}>(s1, s2, s3, s4, s5);
        result = _(obj).chain().assign<{a: number, b: number, c: number, d: number, e: number}>(s1, s2, s3, s4, s5, customizer);
        result = _(obj).chain().assign<{a: number, b: number, c: number, d: number, e: number}>(s1, s2, s3, s4, s5, customizer, any);
    }
}

// _.create
interface TestCreateProto {
    a: number;
}
interface TestCreateProps {
    b: string;
}
interface TestCreateTResult extends TestCreateProto, TestCreateProps {}
var testCreateProto: TestCreateProto;
var testCreateProps: TestCreateProps;
result = <{}>_.create(testCreateProto);
result = <{}>_.create(testCreateProto, testCreateProps);
result = <TestCreateProto>_.create<TestCreateProto>(testCreateProto);
result = <TestCreateTResult>_.create<TestCreateTResult>(testCreateProto, testCreateProps);
result = <{}>_(testCreateProto).create().value();
result = <{}>_(testCreateProto).create(testCreateProps).value();
result = <TestCreateProto>_(testCreateProto).create<TestCreateProto>().value();
result = <TestCreateTResult>_(testCreateProto).create<TestCreateTResult>(testCreateProps).value();

// _.defaults
module TestDefaults {
    interface Obj {a: string};
    interface S1 {a: number};
    interface S2 {b: number};
    interface S3 {c: number};
    interface S4 {d: number};
    interface S5 {e: number};

    let obj: Obj;
    let s1: S1;
    let s2: S2;
    let s3: S3;
    let s4: S4;
    let s5: S5;

    {
        let result: Obj;

        result = _.defaults<Obj>(obj);
    }

    {
        let result: {a: string};

        result = _.defaults<Obj, S1, {a: string}>(obj, s1);
    }

    {
        let result: {a: string, b: number};

        result = _.defaults<Obj, S1, S2, {a: string, b: number}>(obj, s1, s2);
    }

    {
        let result: {a: string, b: number, c: number};

        result = _.defaults<Obj, S1, S2, S3, {a: string, b: number, c: number}>(obj, s1, s2, s3);
    }

    {
        let result: {a: string, b: number, c: number, d: number};

        result = _.defaults<Obj, S1, S2, S3, S4, {a: string, b: number, c: number, d: number}>(obj, s1, s2, s3, s4);
    }

    {
        let result: {a: string, b: number, c: number, d: number, e: number};

        result = _.defaults<Obj, {a: string, b: number, c: number, d: number, e: number}>(obj, s1, s2, s3, s4, s5);
    }

    {
        let result: _.LoDashImplicitObjectWrapper<Obj>;

        result = _(obj).defaults();
    }

    {
        let result: _.LoDashImplicitObjectWrapper<{a: string}>;

        result = _(obj).defaults<S1, {a: string}>(s1);
    }

    {
        let result: _.LoDashImplicitObjectWrapper<{a: string, b: number}>;

        result = _(obj).defaults<S1, S2, {a: string, b: number}>(s1, s2);
    }

    {
        let result: _.LoDashImplicitObjectWrapper<{a: string, b: number, c: number}>;

        result = _(obj).defaults<S1, S2, S3, {a: string, b: number, c: number}>(s1, s2, s3);
    }

    {
        let result: _.LoDashImplicitObjectWrapper<{a: string, b: number, c: number, d: number}>;

        result = _(obj).defaults<S1, S2, S3, S4, {a: string, b: number, c: number, d: number}>(s1, s2, s3, s4);
    }

    {
        let result: _.LoDashImplicitObjectWrapper<{a: string, b: number, c: number, d: number, e: number}>;

        result = _(obj).defaults<{a: string, b: number, c: number, d: number, e: number}>(s1, s2, s3, s4, s5);
    }

    {
        let result: _.LoDashExplicitObjectWrapper<Obj>;

        result = _(obj).chain().defaults();
    }

    {
        let result: _.LoDashExplicitObjectWrapper<{a: string}>;

        result = _(obj).chain().defaults<S1, {a: string}>(s1);
    }

    {
        let result: _.LoDashExplicitObjectWrapper<{a: string, b: number}>;

        result = _(obj).chain().defaults<S1, S2, {a: string, b: number}>(s1, s2);
    }

    {
        let result: _.LoDashExplicitObjectWrapper<{a: string, b: number, c: number}>;

        result = _(obj).chain().defaults<S1, S2, S3, {a: string, b: number, c: number}>(s1, s2, s3);
    }

    {
        let result: _.LoDashExplicitObjectWrapper<{a: string, b: number, c: number, d: number}>;

        result = _(obj).chain().defaults<S1, S2, S3, S4, {a: string, b: number, c: number, d: number}>(s1, s2, s3, s4);
    }

    {
        let result: _.LoDashExplicitObjectWrapper<{a: string, b: number, c: number, d: number, e: number}>;

        result = _(obj).chain().defaults<{a: string, b: number, c: number, d: number, e: number}>(s1, s2, s3, s4, s5);
    }
}

//_.defaultsDeep
interface DefaultsDeepResult {
    user: {
        name: string;
        age: number;
    }
}
var TestDefaultsDeepObject = {'user': {'name': 'barney'}};
var TestDefaultsDeepSource = {'user': {'name': 'fred', 'age': 36}};
result = <DefaultsDeepResult>_.defaultsDeep(TestDefaultsDeepObject, TestDefaultsDeepSource);
result = <DefaultsDeepResult>_(TestDefaultsDeepObject).defaultsDeep<DefaultsDeepResult>(TestDefaultsDeepSource).value();

// _.extend
module TestExtend {
    type Obj = {a: string};
    type S1 = {a: number};
    type S2 = {b: number};
    type S3 = {c: number};
    type S4 = {d: number};
    type S5 = {e: number};

    let obj: Obj;
    let s1: S1;
    let s2: S2;
    let s3: S3;
    let s4: S4;
    let s5: S5;

    let customizer: (objectValue: any, sourceValue: any, key?: string, object?: {}, source?: {}) => any;

    {
        let result: Obj;

        result = _.extend<Obj>(obj);
    }

    {
        let result: {a: number};

        result = _.extend<Obj, S1, Obj & S1>(obj, s1);
        result = _.extend<Obj, S1, Obj & S1>(obj, s1, customizer);
        result = _.extend<Obj, S1, Obj & S1>(obj, s1, customizer, any);
    }

    {
        let result: {a: number, b: number};

        result = _.extend<Obj, S1, S2, Obj & S1 & S2>(obj, s1, s2);
        result = _.extend<Obj, S1, S2, Obj & S1 & S2>(obj, s1, s2, customizer);
        result = _.extend<Obj, S1, S2, Obj & S1 & S2>(obj, s1, s2, customizer, any);
    }

    {
        let result: {a: number, b: number, c: number};

        result = _.extend<Obj, S1, S2, S3, Obj & S1 & S2 & S3>(obj, s1, s2, s3);
        result = _.extend<Obj, S1, S2, S3, Obj & S1 & S2 & S3>(obj, s1, s2, s3, customizer);
        result = _.extend<Obj, S1, S2, S3, Obj & S1 & S2 & S3>(obj, s1, s2, s3, customizer, any);
    }

    {
        let result: {a: number, b: number, c: number, d: number};

        result = _.extend<Obj, S1, S2, S3, S4, Obj & S1 & S2 & S3 & S4>(obj, s1, s2, s3, s4);
        result = _.extend<Obj, S1, S2, S3, S4, Obj & S1 & S2 & S3 & S4>(obj, s1, s2, s3, s4, customizer);
        result = _.extend<Obj, S1, S2, S3, S4, Obj & S1 & S2 & S3 & S4>(obj, s1, s2, s3, s4, customizer, any);
    }

    {
        let result: {a: number, b: number, c: number, d: number, e: number};

        result = _.extend<Obj, Obj & S1 & S2 & S3 & S4 & S5>(obj, s1, s2, s3, s4, s5);
        result = _.extend<Obj, Obj & S1 & S2 & S3 & S4 & S5>(obj, s1, s2, s3, s4, s5, customizer);
        result = _.extend<Obj, Obj & S1 & S2 & S3 & S4 & S5>(obj, s1, s2, s3, s4, s5, customizer, any);
    }

    {
        let result: _.LoDashImplicitObjectWrapper<Obj>;

        result = _(obj).extend();
    }

    {
        let result: _.LoDashImplicitObjectWrapper<{a: number}>;

        result = _(obj).extend<S1, Obj & S1>(s1);
        result = _(obj).extend<S1, Obj & S1>(s1, customizer);
        result = _(obj).extend<S1, Obj & S1>(s1, customizer, any);
    }

    {
        let result: _.LoDashImplicitObjectWrapper<{a: number, b: number}>;

        result = _(obj).extend<S1, S2, Obj & S1 & S2>(s1, s2);
        result = _(obj).extend<S1, S2, Obj & S1 & S2>(s1, s2, customizer);
        result = _(obj).extend<S1, S2, Obj & S1 & S2>(s1, s2, customizer, any);
    }

    {
        let result: _.LoDashImplicitObjectWrapper<{a: number, b: number, c: number}>;

        result = _(obj).extend<S1, S2, S3, Obj & S1 & S2 & S3>(s1, s2, s3);
        result = _(obj).extend<S1, S2, S3, Obj & S1 & S2 & S3>(s1, s2, s3, customizer);
        result = _(obj).extend<S1, S2, S3, Obj & S1 & S2 & S3>(s1, s2, s3, customizer, any);
    }

    {
        let result: _.LoDashImplicitObjectWrapper<{a: number, b: number, c: number, d: number}>;

        result = _(obj).extend<S1, S2, S3, S4, Obj & S1 & S2 & S3 & S4>(s1, s2, s3, s4);
        result = _(obj).extend<S1, S2, S3, S4, Obj & S1 & S2 & S3 & S4>(s1, s2, s3, s4, customizer);
        result = _(obj).extend<S1, S2, S3, S4, Obj & S1 & S2 & S3 & S4>(s1, s2, s3, s4, customizer, any);
    }

    {
        let result: _.LoDashImplicitObjectWrapper<{a: number, b: number, c: number, d: number, e: number}>;

        result = _(obj).extend<Obj & S1 & S2 & S3 & S4 & S5>(s1, s2, s3, s4, s5);
        result = _(obj).extend<Obj & S1 & S2 & S3 & S4 & S5>(s1, s2, s3, s4, s5, customizer);
        result = _(obj).extend<Obj & S1 & S2 & S3 & S4 & S5>(s1, s2, s3, s4, s5, customizer, any);
    }

    {
        let result: _.LoDashExplicitObjectWrapper<Obj>;

        result = _(obj).chain().extend();
    }

    {
        let result: _.LoDashExplicitObjectWrapper<{a: number}>;

        result = _(obj).chain().extend<S1, Obj & S1>(s1);
        result = _(obj).chain().extend<S1, Obj & S1>(s1, customizer);
        result = _(obj).chain().extend<S1, Obj & S1>(s1, customizer, any);
    }

    {
        let result: _.LoDashExplicitObjectWrapper<{a: number, b: number}>;

        result = _(obj).chain().extend<S1, S2, Obj & S1 & S2>(s1, s2);
        result = _(obj).chain().extend<S1, S2, Obj & S1 & S2>(s1, s2, customizer);
        result = _(obj).chain().extend<S1, S2, Obj & S1 & S2>(s1, s2, customizer, any);
    }

    {
        let result: _.LoDashExplicitObjectWrapper<{a: number, b: number, c: number}>;

        result = _(obj).chain().extend<S1, S2, S3, Obj & S1 & S2 & S3>(s1, s2, s3);
        result = _(obj).chain().extend<S1, S2, S3, Obj & S1 & S2 & S3>(s1, s2, s3, customizer);
        result = _(obj).chain().extend<S1, S2, S3, Obj & S1 & S2 & S3>(s1, s2, s3, customizer, any);
    }

    {
        let result: _.LoDashExplicitObjectWrapper<{a: number, b: number, c: number, d: number}>;

        result = _(obj).chain().extend<S1, S2, S3, S4, Obj & S1 & S2 & S3 & S4>(s1, s2, s3, s4);
        result = _(obj).chain().extend<S1, S2, S3, S4, Obj & S1 & S2 & S3 & S4>(s1, s2, s3, s4, customizer);
        result = _(obj).chain().extend<S1, S2, S3, S4, Obj & S1 & S2 & S3 & S4>(s1, s2, s3, s4, customizer, any);
    }

    {
        let result: _.LoDashExplicitObjectWrapper<{a: number, b: number, c: number, d: number, e: number}>;

        result = _(obj).chain().extend<Obj & S1 & S2 & S3 & S4 & S5>(s1, s2, s3, s4, s5);
        result = _(obj).chain().extend<Obj & S1 & S2 & S3 & S4 & S5>(s1, s2, s3, s4, s5, customizer);
        result = _(obj).chain().extend<Obj & S1 & S2 & S3 & S4 & S5>(s1, s2, s3, s4, s5, customizer, any);
    }
}

// _.findKey
module TestFindKey {
    let result: string;

    {
        let predicateFn: (value: any, key?: string, object?: {}) => boolean;

        result = _.findKey<{a: string;}>({a: ''});

        result = _.findKey<{a: string;}>({a: ''}, predicateFn);
        result = _.findKey<{a: string;}>({a: ''}, predicateFn, any);


        result = _.findKey<{a: string;}>({a: ''}, '');
        result = _.findKey<{a: string;}>({a: ''}, '', any);

        result = _.findKey<{a: number;}, {a: string;}>({a: ''}, {a: 42});

        result = _<{a: string;}>({a: ''}).findKey();

        result = _<{a: string;}>({a: ''}).findKey(predicateFn);
        result = _<{a: string;}>({a: ''}).findKey(predicateFn, any);


        result = _<{a: string;}>({a: ''}).findKey('');
        result = _<{a: string;}>({a: ''}).findKey('', any);

        result = _<{a: string;}>({a: ''}).findKey<{a: number;}>({a: 42});
    }

    {
        let predicateFn: (value: string, key?: string, collection?: _.Dictionary<string>) => boolean;

        result = _.findKey<string, {a: string;}>({a: ''}, predicateFn);
        result = _.findKey<string, {a: string;}>({a: ''}, predicateFn, any);

        result = _<{a: string;}>({a: ''}).findKey<string>(predicateFn);
        result = _<{a: string;}>({a: ''}).findKey<string>(predicateFn, any);
    }
}

// _.findLastKey
module TestFindLastKey {
    let result: string;

    {
        let predicateFn: (value: any, key?: string, object?: {}) => boolean;

        result = _.findLastKey<{a: string;}>({a: ''});

        result = _.findLastKey<{a: string;}>({a: ''}, predicateFn);
        result = _.findLastKey<{a: string;}>({a: ''}, predicateFn, any);


        result = _.findLastKey<{a: string;}>({a: ''}, '');
        result = _.findLastKey<{a: string;}>({a: ''}, '', any);

        result = _.findLastKey<{a: number;}, {a: string;}>({a: ''}, {a: 42});

        result = _<{a: string;}>({a: ''}).findLastKey();

        result = _<{a: string;}>({a: ''}).findLastKey(predicateFn);
        result = _<{a: string;}>({a: ''}).findLastKey(predicateFn, any);


        result = _<{a: string;}>({a: ''}).findLastKey('');
        result = _<{a: string;}>({a: ''}).findLastKey('', any);

        result = _<{a: string;}>({a: ''}).findLastKey<{a: number;}>({a: 42});
    }

    {
        let predicateFn: (value: string, key?: string, collection?: _.Dictionary<string>) => boolean;

        result = _.findLastKey<string, {a: string;}>({a: ''}, predicateFn);
        result = _.findLastKey<string, {a: string;}>({a: ''}, predicateFn, any);

        result = _<{a: string;}>({a: ''}).findLastKey<string>(predicateFn);
        result = _<{a: string;}>({a: ''}).findLastKey<string>(predicateFn, any);
    }
}

result = <Dog>_.forIn(new Dog('Dagny'), function (value, key) {
    console.log(key);
});

result = <_.LoDashImplicitObjectWrapper<Dog>>_(new Dog('Dagny')).forIn(function (value, key) {
    console.log(key);
});

result = <Dog>_.forInRight(new Dog('Dagny'), function (value, key) {
    console.log(key);
});

result = <_.LoDashImplicitObjectWrapper<Dog>>_(new Dog('Dagny')).forInRight(function (value, key) {
    console.log(key);
});

interface ZeroOne {
    0: string;
    1: string;
    one: string;
}

result = <ZeroOne>_.forOwn(<ZeroOne>{ '0': 'zero', '1': 'one', 'one': '2' }, function (num, key) {
    console.log(key);
});

result = <_.LoDashImplicitObjectWrapper<ZeroOne>>_({ '0': 'zero', '1': 'one', 'length': 2 }).forOwn(function (num, key) {
    console.log(key);
});

result = <any>_.forOwnRight({ '0': 'zero', '1': 'one', 'length': 2 }, function (num, key) {
    console.log(key);
});

result = <_.LoDashImplicitObjectWrapper<ZeroOne>>_({ '0': 'zero', '1': 'one', 'length': 2 }).forOwnRight(function (num, key) {
    console.log(key);
});

result = <string[]>_.functions(_);
result = <string[]>_.methods(_);

result = <_.LoDashImplicitArrayWrapper<string>>_(_).functions();
result = <_.LoDashImplicitArrayWrapper<string>>_(_).methods();

// _.get
result = <number>_.get<number>({ 'a': [{ 'b': { 'c': 3 } }] }, 'a[0].b.c');

{
    let result: TResult;
    result = _.get<TResult>({}, '');
    result = _.get<TResult>({}, 42);
    result = _.get<TResult>({}, true);
    result = _.get<TResult>({}, ['', 42, true]);
    result = _({}).get<TResult>('');
    result = _({}).get<TResult>(42);
    result = _({}).get<TResult>(true);
    result = _({}).get<TResult>(['', 42, true]);
}

// _.has
result = <boolean>_.has({}, '');
result = <boolean>_.has({}, 42);
result = <boolean>_.has({}, true);
result = <boolean>_.has({}, ['', 42, true]);
result = <boolean>_({}).has('');
result = <boolean>_({}).has(42);
result = <boolean>_({}).has(true);
result = <boolean>_({}).has(['', 42, true]);

// _.invert
{
    let result: TResult;
    result = _.invert<Object, TResult>({});
    result = _.invert<Object, TResult>({}, true);
    result = _({}).invert<TResult>().value();
    result = _({}).invert<TResult>(true).value();
}

class Stooge {
    constructor(
        public name: string,
        public age: number
        ) { }
}

result = <string[]>_.keys({ 'one': 1, 'two': 2, 'three': 3 });
result = <string[]>_({ 'one': 1, 'two': 2, 'three': 3 }).keys().value();

result = <string[]>_.keysIn({ 'one': 1, 'two': 2, 'three': 3 });
result = <string[]>_({ 'one': 1, 'two': 2, 'three': 3 }).keysIn().value();

// _.mapKeys
module TestMapKeys {
    let array: TResult[];
    let list: _.List<TResult>;
    let dictionary: _.Dictionary<TResult>;

    let listIterator: (value: TResult, index: number, collection: _.List<TResult>) => string;
    let dictionaryIterator: (value: TResult, key: string, collection: _.Dictionary<TResult>) => string;

    let result: _.Dictionary<TResult>;

    result = _.mapKeys<TResult, string>(array);
    result = _.mapKeys<TResult, string>(array, listIterator);
    result = _.mapKeys<TResult, string>(array, listIterator, any);
    result = _.mapKeys<TResult>(array, '');
    result = _.mapKeys<TResult, {}>(array, {});

    result = _.mapKeys<TResult, string>(list);
    result = _.mapKeys<TResult, string>(list, listIterator);
    result = _.mapKeys<TResult, string>(list, listIterator, any);
    result = _.mapKeys<TResult>(list, '');
    result = _.mapKeys<TResult, {}>(list, {});

    result = _.mapKeys<TResult, string>(dictionary);
    result = _.mapKeys<TResult, string>(dictionary, dictionaryIterator);
    result = _.mapKeys<TResult, string>(dictionary, dictionaryIterator, any);
    result = _.mapKeys<TResult>(dictionary, '');
    result = _.mapKeys<TResult, {}>(dictionary, {});

    result = _(array).mapKeys<string>().value();
    result = _(array).mapKeys<string>(listIterator).value();
    result = _(array).mapKeys<string>(listIterator, any).value();
    result = _(array).mapKeys('').value();
    result = _(array).mapKeys<{}>({}).value();

    result = _(list).mapKeys<TResult, string>().value();
    result = _(list).mapKeys<TResult, string>(listIterator).value();
    result = _(list).mapKeys<TResult, string>(listIterator, any).value();
    result = _(list).mapKeys<TResult>('').value();
    result = _(list).mapKeys<TResult, {}>({}).value();

    result = _(dictionary).mapKeys<TResult, string>().value();
    result = _(dictionary).mapKeys<TResult, string>(dictionaryIterator).value();
    result = _(dictionary).mapKeys<TResult, string>(dictionaryIterator, any).value();
    result = _(dictionary).mapKeys<TResult>('').value();
    result = _(dictionary).mapKeys<TResult, {}>({}).value();
}

// _.merge
module TestMerge {
    let customizer: (value: any, srcValue: any, key?: string, object?: {}, source?: {}) => any;
    let result: TResult;

    result = _.merge<{}, {}, TResult>({}, {});
    result = _.merge<{}, {}, TResult>({}, {}, customizer);
    result = _.merge<{}, {}, TResult>({}, {}, customizer, any);

    result = _.merge<{}, {}, {}, TResult>({}, {}, {});
    result = _.merge<{}, {}, {}, TResult>({}, {}, {}, customizer);
    result = _.merge<{}, {}, {}, TResult>({}, {}, {}, customizer, any);

    result = _.merge<{}, {}, {}, {}, TResult>({}, {}, {}, {});
    result = _.merge<{}, {}, {}, {}, TResult>({}, {}, {}, {}, customizer);
    result = _.merge<{}, {}, {}, {}, TResult>({}, {}, {}, {}, customizer, any);

    result = _.merge<{}, {}, {}, {}, {}, TResult>({}, {}, {}, {}, {});
    result = _.merge<{}, {}, {}, {}, {}, TResult>({}, {}, {}, {}, {}, customizer);
    result = _.merge<{}, {}, {}, {}, {}, TResult>({}, {}, {}, {}, {}, customizer, any);

    result = _.merge<{}, TResult>({}, {}, {}, {}, {}, {});
    result = _.merge<{}, TResult>({}, {}, {}, {}, {}, {}, customizer);
    result = _.merge<{}, TResult>({}, {}, {}, {}, {}, {}, customizer, any);

    result = _({}).merge<{}, TResult>({}).value();
    result = _({}).merge<{}, TResult>({}, customizer).value();
    result = _({}).merge<{}, TResult>({}, customizer, any).value();

    result = _({}).merge<{}, {}, TResult>({}, {}).value();
    result = _({}).merge<{}, {}, TResult>({}, {}, customizer).value();
    result = _({}).merge<{}, {}, TResult>({}, {}, customizer, any).value();

    result = _({}).merge<{}, {}, {}, TResult>({}, {}, {}).value();
    result = _({}).merge<{}, {}, {}, TResult>({}, {}, {}, customizer).value();
    result = _({}).merge<{}, {}, {}, TResult>({}, {}, {}, customizer, any).value();

    result = _({}).merge<{}, {}, {}, {}, TResult>({}, {}, {}, {}).value();
    result = _({}).merge<{}, {}, {}, {}, TResult>({}, {}, {}, {}, customizer).value();
    result = _({}).merge<{}, {}, {}, {}, TResult>({}, {}, {}, {}, customizer, any).value();

    result = _({}).merge<TResult>({}, {}, {}, {}, {}).value();
    result = _({}).merge<TResult>({}, {}, {}, {}, {}, customizer).value();
    result = _({}).merge<TResult>({}, {}, {}, {}, {}, customizer, any).value();
}

interface HasName {
    name: string;
}
result = <HasName>_.omit({ 'name': 'moe', 'age': 40 }, 'age');
result = <HasName>_.omit({ 'name': 'moe', 'age': 40 }, ['age']);
result = <HasName>_.omit({ 'name': 'moe', 'age': 40 }, function (value) {
    return typeof value == 'number';
});
result = <HasName>_({ 'name': 'moe', 'age': 40 }).omit('age').value();
result = <HasName>_({ 'name': 'moe', 'age': 40 }).omit(['age']).value();
result = <HasName>_({ 'name': 'moe', 'age': 40 }).omit(function (value) {
    return typeof value == 'number';
}).value();

result = <any[][]>_.pairs({ 'moe': 30, 'larry': 40 });
result = <any[][]>_({ 'moe': 30, 'larry': 40 }).pairs().value();

// _.pick
interface TestPickFn {
    (element: any, key: string, collection: any): boolean;
}
{
    let testPickFn: TestPickFn;
    let result: TResult;
    result = _.pick<TResult, Object>({}, 0, '1', true, [2], ['3'], [true], [4, '5', true]);
    result = _.pick<TResult, Object>({}, testPickFn);
    result = _.pick<TResult, Object>({}, testPickFn, any);
    result = _({}).pick<TResult>(0, '1', true, [2], ['3'], [true], [4, '5', true]).value();
    result = _({}).pick<TResult>(testPickFn).value();
    result = _({}).pick<TResult>(testPickFn, any).value();
}

// _.result
{
    let testResultPath: number|string|boolean|Array<number|string|boolean>;
    let testResultDefaultValue: TResult;
    let result: TResult;
    result = _.result<{}, TResult>({}, testResultPath);
    result = _.result<{}, TResult>({}, testResultPath, testResultDefaultValue);
    result = _({}).result<TResult>(testResultPath);
    result = _({}).result<TResult>(testResultPath, testResultDefaultValue);
}

// _.set
{
    let testSetObject: TResult;
    let testSetPath: {toSting(): string};
    let result: TResult;
    result = _.set(testSetObject, testSetPath, any);
    result = _.set(testSetObject, [testSetPath], any);
    result = _(testSetObject).set(testSetPath, any).value();
    result = _(testSetObject).set([testSetPath], any).value();
}

// _.transform
module TestTransform {
    let array: number[];
    let dictionary: _.Dictionary<number>;

    {
        let iterator: (acc: TResult[], curr: number, index?: number, arr?: number[]) => void;
        let accumulator: TResult[];
        let result: TResult[];

        result = _.transform<number, TResult>(array);
        result = _.transform<number, TResult>(array, iterator);
        result = _.transform<number, TResult>(array, iterator, accumulator);
        result = _.transform<number, TResult>(array, iterator, accumulator, any);

        result = _<number>(array).transform<TResult>().value();
        result = _<number>(array).transform<TResult>(iterator).value();
        result = _<number>(array).transform<TResult>(iterator, accumulator).value();
        result = _<number>(array).transform<TResult>(iterator, accumulator, any).value();
    }

    {
        let iterator: (acc: _.Dictionary<TResult>, curr: number, index?: number, arr?: number[]) => void;
        let accumulator: _.Dictionary<TResult>;
        let result: _.Dictionary<TResult>;

        result = _.transform<number, TResult>(array, iterator);
        result = _.transform<number, TResult>(array, iterator, accumulator);
        result = _.transform<number, TResult>(array, iterator, accumulator, any);

        result = _<number>(array).transform<TResult>(iterator).value();
        result = _<number>(array).transform<TResult>(iterator, accumulator).value();
        result = _<number>(array).transform<TResult>(iterator, accumulator, any).value();
    }

    {
        let iterator: (acc: _.Dictionary<TResult>, curr: number, key?: string, dict?: _.Dictionary<number>) => void;
        let accumulator: _.Dictionary<TResult>;
        let result: _.Dictionary<TResult>;

        result = _.transform<number, TResult>(dictionary);
        result = _.transform<number, TResult>(dictionary, iterator);
        result = _.transform<number, TResult>(dictionary, iterator, accumulator);
        result = _.transform<number, TResult>(dictionary, iterator, accumulator, any);

        result = _(dictionary).transform<number, TResult>().value();
        result = _(dictionary).transform<number, TResult>(iterator).value();
        result = _(dictionary).transform<number, TResult>(iterator, accumulator).value();
        result = _(dictionary).transform<number, TResult>(iterator, accumulator, any).value();
    }

    {
        let iterator: (acc: TResult[], curr: number, key?: string, dict?: _.Dictionary<number>) => void;
        let accumulator: TResult[];
        let result: TResult[];

        result = _.transform<number, TResult>(dictionary, iterator);
        result = _.transform<number, TResult>(dictionary, iterator, accumulator);
        result = _.transform<number, TResult>(dictionary, iterator, accumulator, any);

        result = _(dictionary).transform<number, TResult>(iterator).value();
        result = _(dictionary).transform<number, TResult>(iterator, accumulator).value();
        result = _(dictionary).transform<number, TResult>(iterator, accumulator, any).value();
    }
}

// _.values
class TestValues {
    public a = 1;
    public b = 2;
    public c: string;
}
TestValues.prototype.c = 'a';
result = <number[]>_.values<number>(new TestValues());
// → [1, 2] (iteration order is not guaranteed)
result = <number[]>_(new TestValues()).values<number>().value();
// → [1, 2] (iteration order is not guaranteed)

// _.valueIn
class TestValueIn {
    public a = 1;
    public b = 2;
    public c: number;
}
TestValueIn.prototype.c = 3;
result = <number[]>_.valuesIn<number>(new TestValueIn());
// → [1, 2, 3]
result = <number[]>_(new TestValueIn()).valuesIn<number>().value();
// → [1, 2, 3]

/**********
* Utility *
***********/

// _.property
interface TestPropertyObject {
    a: {
        b: number;
    }
}
var testPropertyObject: TestPropertyObject;
result = <number>_.property<TestPropertyObject, number>('a.b')(testPropertyObject);
result = <number>_.property<TestPropertyObject, number>(['a', 'b'])(testPropertyObject);
result = <number>(_('a.b').property<TestPropertyObject, number>().value())(testPropertyObject);
result = <number>(_(['a', 'b']).property<TestPropertyObject, number>().value())(testPropertyObject);

/**********
 * String *
 **********/

<<<<<<< HEAD
result = <_.LoDashImplicitObjectWrapper<NameAge>>_({ 'name': 'moe' }).assign({ 'age': 40 });
result = <_.LoDashImplicitObjectWrapper<NameAge>>_({ 'name': 'moe' }).assign({ 'age': 40 }, function (a, b) {
    return typeof a == 'undefined' ? b : a;
});
=======
// _.camelCase
module TestCamelCase {
    {
        let result: string;
>>>>>>> 708609e0

        result = _.camelCase('Foo Bar');
        result = _('Foo Bar').camelCase();
    }

<<<<<<< HEAD
result = <_.LoDashImplicitObjectWrapper<NameAge>>_({ 'name': 'moe' }).extend({ 'age': 40 });
result = <_.LoDashImplicitObjectWrapper<NameAge>>_({ 'name': 'moe' }).extend({ 'age': 40 }, function (a, b) {
    return typeof a == 'undefined' ? b : a;
});
=======
    {
        let result: _.LoDashExplicitWrapper<string>;
>>>>>>> 708609e0

        result = _('Foo Bar').chain().camelCase();
    }
}

<<<<<<< HEAD
interface Food {
    name: string;
    type: string;
}
var foodDefaults = { 'name': 'apple' };
result = <Food>_.defaults(foodDefaults, { 'name': 'banana', 'type': 'fruit' });
result = <_.LoDashImplicitObjectWrapper<Food>>_(foodDefaults).defaults({ 'name': 'banana', 'type': 'fruit' });
=======
// _.capitalize
module TestCapitalize {
    {
        let result: string;
>>>>>>> 708609e0

        result = _.capitalize('fred');
        result = _('fred').capitalize();
    }

    {
        let result: _.LoDashExplicitWrapper<string>;

        result = _('fred').chain().capitalize();
    }
}

// _.deburr
module TestDeburr {
    {
        let result: string;

        result = _.deburr('déjà vu');
        result = _('déjà vu').deburr();
    }

    {
        let result: _.LoDashExplicitWrapper<string>;

        result = _('déjà vu').chain().deburr();
    }
}

// _.endsWith
module TestEndsWith {
    {
        let result: boolean;

        result = _.endsWith('abc', 'c');
        result = _.endsWith('abc', 'c', 1);

        result = _('abc').endsWith('c');
        result = _('abc').endsWith('c', 1);
    }

    {
        let result: _.LoDashExplicitWrapper<boolean>;

        result = _('abc').chain().endsWith('c');
        result = _('abc').chain().endsWith('c', 1);
    }
}

// _.escape
module TestEscape {
    {
        let result: string;

        result = _.escape('fred, barney, & pebbles');
        result = _('fred, barney, & pebbles').escape();
    }

    {
        let result: _.LoDashExplicitWrapper<string>;

        result = _('fred, barney, & pebbles').chain().escape();
    }
}

// _.escapeRegExp
module TestEscapeRegExp {
    {
        let result: string;

        result = _.escapeRegExp('[lodash](https://lodash.com/)');
        result = _('[lodash](https://lodash.com/)').escapeRegExp();
    }

    {
        let result: _.LoDashExplicitWrapper<string>;

        result = _('[lodash](https://lodash.com/)').chain().escapeRegExp();
    }
}

// _.kebabCase
module TestKebabCase {
    {
        let result: string;

        result = _.kebabCase('Foo Bar');
        result = _('Foo Bar').kebabCase();
    }

    {
        let result: _.LoDashExplicitWrapper<string>;

        result = _('Foo Bar').chain().kebabCase();
    }
}

// _.pad
module TestPad {
    {
        let result: string;

        result = _.pad('abd');
        result = _.pad('abc', 8);
        result = _.pad('abc', 8, '_-');

        result = _('abc').pad();
        result = _('abc').pad(8);
        result = _('abc').pad(8, '_-');
    }

    {
        let result: _.LoDashExplicitWrapper<string>;

        result = _('abc').chain().pad();
        result = _('abc').chain().pad(8);
        result = _('abc').chain().pad(8, '_-');
    }
}

// _.padLeft
module TestPadLeft {
    {
        let result: string;

        result = _.padLeft('abc');
        result = _.padLeft('abc', 6);
        result = _.padLeft('abc', 6, '_-');

        result = _('abc').padLeft();
        result = _('abc').padLeft(6);
        result = _('abc').padLeft(6, '_-');
    }

    {
        let result: _.LoDashExplicitWrapper<string>;

        result = _('abc').chain().padLeft();
        result = _('abc').chain().padLeft(6);
        result = _('abc').chain().padLeft(6, '_-');
    }
}

// _.padRight
module TestPadRight {
    {
        let result: string;

<<<<<<< HEAD
result = <_.LoDashImplicitObjectWrapper<Dog>>_(new Dog('Dagny')).forIn(function (value, key) {
    console.log(key);
});
=======
        result = _.padRight('abc');
        result = _.padRight('abc', 6);
        result = _.padRight('abc', 6, '_-');
>>>>>>> 708609e0

        result = _('abc').padRight();
        result = _('abc').padRight(6);
        result = _('abc').padRight(6, '_-');
    }

<<<<<<< HEAD
result = <_.LoDashImplicitObjectWrapper<Dog>>_(new Dog('Dagny')).forInRight(function (value, key) {
    console.log(key);
});
=======
    {
        let result: _.LoDashExplicitWrapper<string>;
>>>>>>> 708609e0

        result = _('abc').chain().padRight();
        result = _('abc').chain().padRight(6);
        result = _('abc').chain().padRight(6, '_-');
    }
}


<<<<<<< HEAD
result = <_.LoDashImplicitObjectWrapper<ZeroOne>>_({ '0': 'zero', '1': 'one', 'length': 2 }).forOwn(function (num, key) {
    console.log(key);
});
=======
// _.parseInt
module TestParseInt {
    {
        let result: number;
>>>>>>> 708609e0

        result = _.parseInt('08');
        result = _.parseInt('08', 10);

<<<<<<< HEAD
result = <_.LoDashImplicitObjectWrapper<ZeroOne>>_({ '0': 'zero', '1': 'one', 'length': 2 }).forOwnRight(function (num, key) {
    console.log(key);
});
=======
        result = _('08').parseInt();
        result = _('08').parseInt(10);
    }
>>>>>>> 708609e0

    {
        let result: _.LoDashExplicitWrapper<number>;

<<<<<<< HEAD
result = <_.LoDashImplicitArrayWrapper<string>>_(_).functions();
result = <_.LoDashImplicitArrayWrapper<string>>_(_).methods();
=======
        result = _('08').chain().parseInt();
        result = _('08').chain().parseInt(10);
    }
}
>>>>>>> 708609e0

// _.repeat
module TestRepeat {
    {
        let result: string;
        result = _.repeat('*');
        result = _.repeat('*', 3);

        result = _('*').repeat();
        result = _('*').repeat(3);
    }

    {
        let result: _.LoDashExplicitWrapper<string>;

        result = _('*').chain().repeat();
        result = _('*').chain().repeat(3);
    }
}

// _.snakeCase
module TestSnakeCase {
    {
        let result: string;

        result = _.snakeCase('Foo Bar');
        result = _('Foo Bar').snakeCase();
    }

    {
        let result: _.LoDashExplicitWrapper<string>;

        result = _('Foo Bar').chain().snakeCase();
    }
}

// _.startCase
module TestStartCase {
    {
        let result: string;

        result = _.startCase('--foo-bar');
        result = _('--foo-bar').startCase();
    }

    {
        let result: _.LoDashExplicitWrapper<string>;

        result = _('--foo-bar').chain().startCase();
    }
}

// _.startsWith
module TestStartsWith {
    {
        let result: boolean;

        result = _.startsWith('abc', 'a');
        result = _.startsWith('abc', 'a', 1);

        result = _('abc').startsWith('a');
        result = _('abc').startsWith('a', 1);
    }

    {
        let result: _.LoDashExplicitWrapper<boolean>;

        result = _('abc').chain().startsWith('a');
        result = _('abc').chain().startsWith('a', 1);
    }
}

// _.template
module TestTemplate {
    interface TemplateExecutor {
        (obj?: Object): string;
        source: string;
    }

    let options: {
        escape?: RegExp;
        evaluate?: RegExp;
        imports?: _.Dictionary<any>;
        interpolate?: RegExp;
        sourceURL?: string;
        variable?: string;
    };

    {
        let result: TemplateExecutor;

        result = _.template('');
        result = _.template('', options);

        result = _('').template();
        result = _('').template(options);
    }

    {
        let result: _.LoDashExplicitObjectWrapper<TemplateExecutor>;

        result = _('').chain().template();
        result = _('').chain().template(options);
    }
}

// _.trim
module TestTrim {
    {
        let result: string;

        result = _.trim();
        result = _.trim('  abc  ');
        result = _.trim('-_-abc-_-', '_-');

        result = _('-_-abc-_-').trim();
        result = _('-_-abc-_-').trim('_-');
    }

    {
        let result: _.LoDashExplicitWrapper<string>;

        result = _('-_-abc-_-').chain().trim();
        result = _('-_-abc-_-').chain().trim('_-');
    }
}

// _.trimLeft
module TestTrimLeft {
    {
        let result: string;

        result = _.trimLeft();
        result = _.trimLeft('  abc  ');
        result = _.trimLeft('-_-abc-_-', '_-');

        result = _('-_-abc-_-').trimLeft();
        result = _('-_-abc-_-').trimLeft('_-');
    }

    {
        let result: _.LoDashExplicitWrapper<string>;

        result = _('-_-abc-_-').chain().trimLeft();
        result = _('-_-abc-_-').chain().trimLeft('_-');
    }
}

// _.trimRight

module TestTrimRight {
    {
        let result: string;

        result = _.trimRight();
        result = _.trimRight('  abc  ');
        result = _.trimRight('-_-abc-_-', '_-');

        result = _('-_-abc-_-').trimRight();
        result = _('-_-abc-_-').trimRight('_-');
    }

    {
        let result: _.LoDashExplicitWrapper<string>;

        result = _('-_-abc-_-').chain().trimRight();
        result = _('-_-abc-_-').chain().trimRight('_-');
    }
}

// _.trunc
module TestTrunc {
    {
        let result: string;

        result = _.trunc('hi-diddly-ho there, neighborino');
        result = _.trunc('hi-diddly-ho there, neighborino', 24);
        result = _.trunc('hi-diddly-ho there, neighborino', { 'length': 24, 'separator': ' ' });
        result = _.trunc('hi-diddly-ho there, neighborino', { 'length': 24, 'separator': /,? +/ });
        result = _.trunc('hi-diddly-ho there, neighborino', { 'omission': ' […]' });

        result = _('hi-diddly-ho there, neighborino').trunc();
        result = _('hi-diddly-ho there, neighborino').trunc(24);
        result = _('hi-diddly-ho there, neighborino').trunc({ 'length': 24, 'separator': ' ' });
        result = _('hi-diddly-ho there, neighborino').trunc({ 'length': 24, 'separator': /,? +/ });
        result = _('hi-diddly-ho there, neighborino').trunc({ 'omission': ' […]' });
    }

    {
        let result: _.LoDashExplicitWrapper<string>;

        result = _('hi-diddly-ho there, neighborino').chain().trunc();
        result = _('hi-diddly-ho there, neighborino').chain().trunc(24);
        result = _('hi-diddly-ho there, neighborino').chain().trunc({ 'length': 24, 'separator': ' ' });
        result = _('hi-diddly-ho there, neighborino').chain().trunc({ 'length': 24, 'separator': /,? +/ });
        result = _('hi-diddly-ho there, neighborino').chain().trunc({ 'omission': ' […]' });
    }
}

// _.unescape
module TestUnescape {
    {
        let result: string;

        result = _.unescape('fred, barney, &amp; pebbles');
        result = _('fred, barney, &amp; pebbles').unescape();
    }

    {
        let result: _.LoDashExplicitWrapper<string>;

        result = _('fred, barney, &amp; pebbles').chain().unescape();
    }
}

// _.words
module TestWords {
    {
        let result: string[];

        result = _.words('fred, barney, & pebbles');
        result = _.words('fred, barney, & pebbles', /[^, ]+/g);

        result = _('fred, barney, & pebbles').words();
        result = _('fred, barney, & pebbles').words(/[^, ]+/g);
    }

    {
        let result: _.LoDashExplicitArrayWrapper<string>;

        result = _('fred, barney, & pebbles').chain().words();
        result = _('fred, barney, & pebbles').chain().words(/[^, ]+/g);
    }
}

/***********
 * Utility *
 ***********/

// _.attempt
module TestAttempt {
    let func: (...args: any[]) => {a: string};

    {
        let result: {a: string}|Error;

        result = _.attempt<{a: string}>(func);
        result = _(func).attempt<{a: string}>();
    }

    {
        let result: _.LoDashExplicitObjectWrapper<{a: string}|Error>;

        result = _(func).chain().attempt<{a: string}>();
    }
}

// _.callback
module TestCallback {
    {
        let result: (...args: any[]) => TResult;

        result = _.callback<TResult>(Function);
        result = _.callback<TResult>(Function, any);
    }

    {
        let result: (object: any) => TResult;

        result = _.callback<TResult>('');
        result = _.callback<TResult>('', any);
    }

    {
        let result: (object: any) => boolean;

        result = _.callback({});
        result = _.callback({}, any);
    }

    {
        let result: _.LoDashImplicitObjectWrapper<(...args: any[]) => TResult>;

        result = _(Function).callback<TResult>();
        result = _(Function).callback<TResult>(any);
    }

    {
        let result: _.LoDashImplicitObjectWrapper<(object: any) => TResult>;

        result = _('').callback<TResult>();
        result = _('').callback<TResult>(any);
    }

    {
        let result: _.LoDashImplicitObjectWrapper<(object: any) => boolean>;

        result = _({}).callback();
        result = _({}).callback(any);
    }

    {
        let result: _.LoDashExplicitObjectWrapper<(...args: any[]) => TResult>;

        result = _(Function).chain().callback<TResult>();
        result = _(Function).chain().callback<TResult>(any);
    }

    {
        let result: _.LoDashExplicitObjectWrapper<(object: any) => TResult>;

        result = _('').chain().callback<TResult>();
        result = _('').chain().callback<TResult>(any);
    }

    {
        let result: _.LoDashExplicitObjectWrapper<(object: any) => boolean>;

        result = _({}).chain().callback();
        result = _({}).chain().callback(any);
    }
}

// _.constant
module TestConstant {
    {
        let result: () => number;
        result: _.constant<number>(42);
    }

    {
        let result: () => string;
        result: _.constant<string>('a');
    }

    {
        let result: () => boolean;
        result: _.constant<boolean>(true);
    }

    {
        let result: () => string[];
        result: _.constant<string[]>(['a']);
    }

    {
        let result: () => {a: string};
        result: _.constant<{a: string}>({a: 'a'});
    }

    {
        let result: _.LoDashImplicitObjectWrapper<() => number>;
        result: _(42).constant<number>();
    }

    {
        let result: _.LoDashImplicitObjectWrapper<() => string>;
        result: _('a').constant<string>();
    }

    {
        let result: _.LoDashImplicitObjectWrapper<() => boolean>;
        result: _(true).constant<boolean>();
    }

    {
        let result: _.LoDashImplicitObjectWrapper<() => string[]>;
        result: _(['a']).constant<string[]>();
    }

    {
        let result: _.LoDashImplicitObjectWrapper<() => {a: string}>;
        result: _({a: 'a'}).constant<{a: string}>();
    }

    {
        let result: _.LoDashExplicitObjectWrapper<() => number>;
        result: _(42).chain().constant<number>();
    }

    {
        let result: _.LoDashExplicitObjectWrapper<() => string>;
        result: _('a').chain().constant<string>();
    }

    {
        let result: _.LoDashExplicitObjectWrapper<() => boolean>;
        result: _(true).chain().constant<boolean>();
    }

    {
        let result: _.LoDashExplicitObjectWrapper<() => string[]>;
        result: _(['a']).chain().constant<string[]>();
    }

    {
        let result: _.LoDashExplicitObjectWrapper<() => {a: string}>;
        result: _({a: 'a'}).chain().constant<{a: string}>();
    }
}

// _.identity
{
    let testIdentityValue: TResult;
    let result: TResult;
    result = _.identity<TResult>(testIdentityValue);
    result = _(testIdentityValue).identity();
}
{
    let result: number;
    result = _(42).identity();
}
{
    let result: boolean[];
    result = _<boolean>([]).identity();
}

// _.iteratee
module TestIteratee {
    {
        let result: (...args: any[]) => TResult;

        result = _.iteratee<TResult>(Function);
        result = _.iteratee<TResult>(Function, any);
    }

    {
        let result: (object: any) => TResult;

        result = _.iteratee<TResult>('');
        result = _.iteratee<TResult>('', any);
    }

    {
        let result: (object: any) => boolean;

        result = _.iteratee({});
        result = _.iteratee({}, any);
    }

    {
        let result: _.LoDashImplicitObjectWrapper<(...args: any[]) => TResult>;

        result = _(Function).iteratee<TResult>();
        result = _(Function).iteratee<TResult>(any);
    }

    {
        let result: _.LoDashImplicitObjectWrapper<(object: any) => TResult>;

        result = _('').iteratee<TResult>();
        result = _('').iteratee<TResult>(any);
    }

    {
        let result: _.LoDashImplicitObjectWrapper<(object: any) => boolean>;

        result = _({}).iteratee();
        result = _({}).iteratee(any);
    }

    {
        let result: _.LoDashExplicitObjectWrapper<(...args: any[]) => TResult>;

        result = _(Function).chain().iteratee<TResult>();
        result = _(Function).chain().iteratee<TResult>(any);
    }

    {
        let result: _.LoDashExplicitObjectWrapper<(object: any) => TResult>;

        result = _('').chain().iteratee<TResult>();
        result = _('').chain().iteratee<TResult>(any);
    }

    {
        let result: _.LoDashExplicitObjectWrapper<(object: any) => boolean>;

        result = _({}).chain().iteratee();
        result = _({}).chain().iteratee(any);
    }
}

// _.matches
module TestMatches {
    let source: TResult;

    {
        let result: (value: any) => boolean;
        result = _.matches<TResult>(source);
    }

    {
        let result: (value: TResult) => boolean;
        result = _.matches<TResult, TResult>(source);
    }

    {
        let result: _.LoDashImplicitObjectWrapper<(value: TResult) => boolean>;
        result = _(source).matches<TResult>();
    }

    {
        let result: _.LoDashExplicitObjectWrapper<(value: TResult) => boolean>;
        result = _(source).chain().matches<TResult>();
    }
}

// _.matchesProperty
module TestMatches {
    let path: {toString(): string;}|{toString(): string;}[];
    let source: TResult;

    {
        let result: (value: any) => boolean;

        result = _.matchesProperty<TResult>(path, source);
    }

    {
        let result: (value: TResult) => boolean;

        result = _.matchesProperty<TResult, TResult>(path, source);
    }

    {
        let result: _.LoDashImplicitObjectWrapper<(value: any) => boolean>;

        result = _(path).matchesProperty<TResult>(source);
    }

    {
        let result: _.LoDashImplicitObjectWrapper<(value: TResult) => boolean>;

        result = _(path).matchesProperty<TResult, TResult>(source);
    }

    {
        let result: _.LoDashExplicitObjectWrapper<(value: any) => boolean>;

        result = _(path).chain().matchesProperty<TResult>(source);
    }

    {
        let result: _.LoDashExplicitObjectWrapper<(value: TResult) => boolean>;

        result = _(path).chain().matchesProperty<TResult, TResult>(source);
    }
}

// _.method
module TestMethod {
    {
        let result: (object: any) => {a: string};

        result = _.method<{a: string}>('a.0');
        result = _.method<{a: string}>('a.0', any);
        result = _.method<{a: string}>('a.0', any, any);
        result = _.method<{a: string}>('a.0', any, any, any);

        result = _.method<{a: string}>(['a', 0]);
        result = _.method<{a: string}>(['a', 0], any);
        result = _.method<{a: string}>(['a', 0], any, any);
        result = _.method<{a: string}>(['a', 0], any, any, any);
    }

    {
        let result: (object: {a: string}) => {b: string};

        result = _.method<{a: string}, {b: string}>('a.0');
        result = _.method<{a: string}, {b: string}>('a.0', any);
        result = _.method<{a: string}, {b: string}>('a.0', any, any);
        result = _.method<{a: string}, {b: string}>('a.0', any, any, any);

        result = _.method<{a: string}, {b: string}>(['a', 0]);
        result = _.method<{a: string}, {b: string}>(['a', 0], any);
        result = _.method<{a: string}, {b: string}>(['a', 0], any, any);
        result = _.method<{a: string}, {b: string}>(['a', 0], any, any, any);
    }

    {
        let result: _.LoDashImplicitObjectWrapper<(object: any) => {a: string}>;

        result = _('a.0').method<{a: string}>();
        result = _('a.0').method<{a: string}>(any);
        result = _('a.0').method<{a: string}>(any, any);
        result = _('a.0').method<{a: string}>(any, any, any);

        result = _(['a', 0]).method<{a: string}>();
        result = _(['a', 0]).method<{a: string}>(any);
        result = _(['a', 0]).method<{a: string}>(any, any);
        result = _(['a', 0]).method<{a: string}>(any, any, any);
    }

    {
        let result: _.LoDashImplicitObjectWrapper<(object: {a: string}) => {b: string}>;

        result = _('a.0').method<{a: string}, {b: string}>();
        result = _('a.0').method<{a: string}, {b: string}>(any);
        result = _('a.0').method<{a: string}, {b: string}>(any, any);
        result = _('a.0').method<{a: string}, {b: string}>(any, any, any);

        result = _(['a', 0]).method<{a: string}, {b: string}>();
        result = _(['a', 0]).method<{a: string}, {b: string}>(any);
        result = _(['a', 0]).method<{a: string}, {b: string}>(any, any);
        result = _(['a', 0]).method<{a: string}, {b: string}>(any, any, any);
    }

    {
        let result: _.LoDashExplicitObjectWrapper<(object: any) => {a: string}>;

        result = _('a.0').chain().method<{a: string}>();
        result = _('a.0').chain().method<{a: string}>(any);
        result = _('a.0').chain().method<{a: string}>(any, any);
        result = _('a.0').chain().method<{a: string}>(any, any, any);

        result = _(['a', 0]).chain().method<{a: string}>();
        result = _(['a', 0]).chain().method<{a: string}>(any);
        result = _(['a', 0]).chain().method<{a: string}>(any, any);
        result = _(['a', 0]).chain().method<{a: string}>(any, any, any);
    }

    {
        let result: _.LoDashExplicitObjectWrapper<(object: {a: string}) => {b: string}>;

        result = _('a.0').chain().method<{a: string}, {b: string}>();
        result = _('a.0').chain().method<{a: string}, {b: string}>(any);
        result = _('a.0').chain().method<{a: string}, {b: string}>(any, any);
        result = _('a.0').chain().method<{a: string}, {b: string}>(any, any, any);

        result = _(['a', 0]).chain().method<{a: string}, {b: string}>();
        result = _(['a', 0]).chain().method<{a: string}, {b: string}>(any);
        result = _(['a', 0]).chain().method<{a: string}, {b: string}>(any, any);
        result = _(['a', 0]).chain().method<{a: string}, {b: string}>(any, any, any);
    }
}

// _.methodOf
module TestMethodOf {
    type SampleObject = {a: {b: () => TResult}[]};
    type ResultFn = (path: _.StringRepresentable|_.StringRepresentable[]) => TResult;

    let object: SampleObject;

    {
        let result: ResultFn;

        result = _.methodOf<SampleObject, TResult>(object);
        result = _.methodOf<SampleObject, TResult>(object, any);
        result = _.methodOf<SampleObject, TResult>(object, any, any);
        result = _.methodOf<SampleObject, TResult>(object, any, any, any);

        result = _.methodOf<TResult>(object);
        result = _.methodOf<TResult>(object, any);
        result = _.methodOf<TResult>(object, any, any);
        result = _.methodOf<TResult>(object, any, any, any);
    }

    {
        let result: _.LoDashImplicitObjectWrapper<ResultFn>;

        result = _(object).methodOf<TResult>();
        result = _(object).methodOf<TResult>(any);
        result = _(object).methodOf<TResult>(any, any);
        result = _(object).methodOf<TResult>(any, any, any);
    }

    {
        let result: _.LoDashExplicitObjectWrapper<ResultFn>;

        result = _(object).chain().methodOf<TResult>();
        result = _(object).chain().methodOf<TResult>(any);
        result = _(object).chain().methodOf<TResult>(any, any);
        result = _(object).chain().methodOf<TResult>(any, any, any);
    }
}

// _.mixin
module TestMixin {
    let source: _.Dictionary<Function>;
    let options: {chain?: boolean};

    {
        let result: TResult;

        result = _.mixin<TResult, Object>({}, source);
        result = _.mixin<TResult, Object>({}, source, options);
        result = _.mixin<TResult>(source);
        result = _.mixin<TResult>(source, options);
    }

    {
        let result: _.LoDashImplicitObjectWrapper<TResult>;

        result = _({}).mixin<TResult>(source);
        result = _({}).mixin<TResult>(source, options);
        result = _(source).mixin<TResult>();
        result = _(source).mixin<TResult>(options);
    }

    {
        let result: _.LoDashExplicitObjectWrapper<TResult>;

        result = _({}).chain().mixin<TResult>(source);
        result = _({}).chain().mixin<TResult>(source, options);
        result = _(source).chain().mixin<TResult>();
        result = _(source).chain().mixin<TResult>(options);
    }
}

// _.noConflict
{
    let result: typeof _;
    result = _.noConflict();
    result = _(42).noConflict();
    result = _<any>([]).noConflict();
    result = _({}).noConflict();
}

// _.noop
module TestNoop {
    {
        let result: void;

        result = _.noop();
        result = _.noop(1);
        result = _.noop('a', 1);
        result = _.noop(true, 'a', 1);

        result = _('a').noop(true, 'a', 1);
        result = _([1]).noop(true, 'a', 1);
        result = _<string>([]).noop(true, 'a', 1);
        result = _({}).noop(true, 'a', 1);
        result = _(any).noop(true, 'a', 1);
    }

    {
        let result: _.LoDashExplicitWrapper<void>;

        result = _('a').chain().noop(true, 'a', 1);
        result = _([1]).chain().noop(true, 'a', 1);
        result = _<string>([]).chain().noop(true, 'a', 1);
        result = _({}).chain().noop(true, 'a', 1);
        result = _(any).chain().noop(true, 'a', 1);
    }
}

// _.propertyOf
module TestPropertyOf {
    interface SampleObject {
        a: {
            b: number[];
        }
    }

    let object: SampleObject;

    {
        let result: (path: string|string[]) => any;

        result = _.propertyOf({});
        result = _.propertyOf<SampleObject>(object);
    }

    {
        let result: _.LoDashImplicitObjectWrapper<(path: string|string[]) => any>;

        result = _({}).propertyOf();
    }

    {
        let result: _.LoDashExplicitObjectWrapper<(path: string|string[]) => any>;

        result = _({}).chain().propertyOf();
    }
}

// _.range
module TestRange {
    {
        let result: number[];

        result = _.range(10);
        result = _.range(1, 11);
        result = _.range(0, 30, 5);
    }

    {
        let result: _.LoDashImplicitArrayWrapper<number>;

        result = _(10).range();
        result = _(1).range(11);
        result = _(0).range(30, 5);
    }

    {
        let result: _.LoDashExplicitArrayWrapper<number>;

        result = _(10).chain().range();
        result = _(1).chain().range(11);
        result = _(0).chain().range(30, 5);
    }
}

// _.runInContext
{
    let result: typeof _;
    result = _.runInContext();
    result = _.runInContext({});
    result = _({}).runInContext();
}

// _.times
module TestTimes {
    let iteratee: (num: number) => TResult;

    {
        let result: number[];

        result = _.times(42);
    }

    {
        let result: TResult[];

        result = _.times(42, iteratee);
        result = _.times(42, iteratee, any);
    }

    {
        let result: _.LoDashImplicitArrayWrapper<number>;

        result = _(42).times();
    }

    {
        let result: _.LoDashImplicitArrayWrapper<TResult>;

        result = _(42).times(iteratee);
        result = _(42).times(iteratee, any);
    }

    {
        let result: _.LoDashExplicitArrayWrapper<number>;

        result = _(42).chain().times();
    }

    {
        let result: _.LoDashExplicitArrayWrapper<TResult>;

        result = _(42).chain().times(iteratee);
        result = _(42).chain().times(iteratee, any);
    }
}

// _.uniqueId
module TestUniqueId {
    {
        let result: string;

        result = _.uniqueId();
        result = _.uniqueId('');

        result = _('').uniqueId();
    }

    {
        let result: _.LoDashExplicitWrapper<string>;

        result = _('').chain().uniqueId();
    }
}

result = <string>_.VERSION;
result = <_.Support>_.support;
result = <_.TemplateSettings>_.templateSettings;

// _.partial & _.partialRight
{
    function func0(): number {
        return 42;
    }
    function func1(arg1: number): number {
        return arg1 * 2;
    }
    function func2(arg1: number, arg2: string): number {
        return arg1 * arg2.length;
    }
    function func3(arg1: number, arg2: string, arg3: boolean): number {
        return arg1 * arg2.length + (arg3 ? 1 : 0);
    }
    function func4(arg1: number, arg2: string, arg3: boolean, arg4: number): number {
        return arg1 * arg2.length + (arg3 ? 1 : 0) - arg4;
    }
    let res____: () => number;
    let res1___: (arg1: number                                              ) => number;
    let res_2__: (              arg2: string                                ) => number;
    let res__3_: (                              arg3: boolean               ) => number;
    let res___4: (                                              arg4: number) => number;
    let res12__: (arg1: number, arg2: string                                ) => number;
    let res1_3_: (arg1: number,                 arg3: boolean               ) => number;
    let res1__4: (arg1: number,                                 arg4: number) => number;
    let res_23_: (              arg2: string,   arg3: boolean               ) => number;
    let res_2_4: (              arg2: string,                   arg4: number) => number;
    let res__34: (                              arg3: boolean,  arg4: number) => number;
    let res123_: (arg1: number, arg2: string,   arg3: boolean               ) => number;
    let res12_4: (arg1: number, arg2: string,                   arg4: number) => number;
    let res1_34: (arg1: number,                 arg3: boolean,  arg4: number) => number;
    let res_234: (              arg2: string,   arg3: boolean,  arg4: number) => number;
    let res1234: (arg1: number, arg2: string,   arg3: boolean,  arg4: number) => number;

    //
    // _.partial
    //
    // with arity 0 function
    res____ = _.partial(func0);
    // with arity 1 function
    res____ = _.partial(func1, 42       );
    res1___ = _.partial(func1           );
    // with arity 2 function
    res12__ = _.partial(func2           );
    res_2__ = _.partial(func2, 42       );
    res1___ = _.partial(func2,  _, "foo");
    res____ = _.partial(func2, 42, "foo");
    // with arity 3 function
    res123_ = _.partial(func3                 );
    res_23_ = _.partial(func3, 42             );
    res1_3_ = _.partial(func3,  _, "foo"      );
    res__3_ = _.partial(func3, 42, "foo"      );
    res12__ = _.partial(func3,  _,     _, true);
    res_2__ = _.partial(func3, 42,     _, true);
    res1___ = _.partial(func3,  _, "foo", true);
    res____ = _.partial(func3, 42, "foo", true);
    // with arity 4 function
    res1234 = _.partial(func4                      );
    res_234 = _.partial(func4, 42                  );
    res1_34 = _.partial(func4,  _, "foo"           );
    res__34 = _.partial(func4, 42, "foo"           );
    res12_4 = _.partial(func4,  _,     _, true     );
    res_2_4 = _.partial(func4, 42,     _, true     );
    res1__4 = _.partial(func4,  _, "foo", true     );
    res___4 = _.partial(func4, 42, "foo", true     );
    res123_ = _.partial(func4,  _,     _,    _, 100);
    res_23_ = _.partial(func4, 42,     _,    _, 100);
    res1_3_ = _.partial(func4,  _, "foo",    _, 100);
    res__3_ = _.partial(func4, 42, "foo",    _, 100);
    res12__ = _.partial(func4,  _,     _, true, 100);
    res_2__ = _.partial(func4, 42,     _, true, 100);
    res1___ = _.partial(func4,  _, "foo", true, 100);
    res____ = _.partial(func4, 42, "foo", true, 100);

    //
    // _.partialRight
    //
    // with arity 0 function
    res____ = _.partialRight(func0);
    // with arity 1 function
    res____ = _.partialRight(func1, 42       );
    res1___ = _.partialRight(func1           );
    // with arity 2 function
    res12__ = _.partialRight(func2           );
    res_2__ = _.partialRight(func2, 42,     _);
    res1___ = _.partialRight(func2,     "foo");
    res____ = _.partialRight(func2, 42, "foo");
    // with arity 3 function
    res123_ = _.partialRight(func3                 );
    res_23_ = _.partialRight(func3, 42,     _,    _);
    res1_3_ = _.partialRight(func3,     "foo",    _);
    res__3_ = _.partialRight(func3, 42, "foo",    _);
    res12__ = _.partialRight(func3,            true);
    res_2__ = _.partialRight(func3, 42,     _, true);
    res1___ = _.partialRight(func3,     "foo", true);
    res____ = _.partialRight(func3, 42, "foo", true);
    // with arity 4 function
    res1234 = _.partialRight(func4                      );
    res_234 = _.partialRight(func4, 42,     _,    _,   _);
    res1_34 = _.partialRight(func4,     "foo",    _,   _);
    res__34 = _.partialRight(func4, 42, "foo",    _,   _);
    res12_4 = _.partialRight(func4,            true,   _);
    res_2_4 = _.partialRight(func4, 42,     _, true,   _);
    res1__4 = _.partialRight(func4,     "foo", true,   _);
    res___4 = _.partialRight(func4, 42, "foo", true,   _);
    res123_ = _.partialRight(func4,                  100);
    res_23_ = _.partialRight(func4, 42,     _,    _, 100);
    res1_3_ = _.partialRight(func4,     "foo",    _, 100);
    res__3_ = _.partialRight(func4, 42, "foo",    _, 100);
    res12__ = _.partialRight(func4,            true, 100);
    res_2__ = _.partialRight(func4, 42,     _, true, 100);
    res1___ = _.partialRight(func4,     "foo", true, 100);
    res____ = _.partialRight(func4, 42, "foo", true, 100);
}<|MERGE_RESOLUTION|>--- conflicted
+++ resolved
@@ -141,19 +141,6 @@
 result = <_.LoDashImplicitArrayWrapper<number>>_([1, 2, 3, 4]).splice(1);
 result = <_.LoDashImplicitArrayWrapper<number>>_([1, 2, 3, 4]).splice(1, 2, 5, 6);
 result = <_.LoDashImplicitArrayWrapper<number>>_([1, 2, 3, 4]).unshift(5, 6);
-<<<<<<< HEAD
-
-result = <string>_('test').toString();
-result = <string>_([1, 2, 3]).toString();
-result = <string>_({ 'key1': 'test1', 'key2': 'test2' }).toString();
-
-// _.value (aliases: _.run, _.toJSON, _.valueOf)
-result = <string>_('test').value();
-result = <number[]>_([1, 2, 3]).run();
-result = <_.Dictionary<string>>_(<{ [index: string]: string; }>{ 'key1': 'test1', 'key2': 'test2' }).toJSON();
-result = <_.Dictionary<number>>_({ a: 1, b: 2}).mapValues(function(num: number) { return num * 2; }).valueOf();
-=======
->>>>>>> 708609e0
 
 /*********
  * Array *
@@ -1579,7 +1566,6 @@
 module TestChain {
     {
         let result: _.LoDashExplicitWrapper<string>;
-<<<<<<< HEAD
 
         result = _.chain('');
         result = _('').chain();
@@ -1988,451 +1974,6 @@
         result: _([42]).chain().reverse();
     }
 }
-=======
-
-        result = _.chain('');
-        result = _('').chain();
-
-        result = _.chain('').chain();
-        result = _('').chain().chain();
-    }
->>>>>>> 708609e0
-
-    {
-        let result: _.LoDashExplicitWrapper<number>;
-
-        result = _.chain(42);
-        result = _(42).chain();
-    }
-
-    {
-        let result: _.LoDashExplicitWrapper<boolean>;
-
-        result = _.chain(true);
-        result = _(true).chain();
-    }
-
-    {
-        let result: _.LoDashExplicitArrayWrapper<string>;
-
-        result = _.chain(['']);
-        result = _(['']).chain();
-    }
-
-    {
-        let result: _.LoDashExplicitObjectWrapper<{a: string}>;
-
-        result = _.chain<{a: string}>({a: ''});
-        result = _<{a: string}>({a: ''}).chain();
-    }
-}
-
-// _.tap
-module TestTap {
-    {
-        let interceptor: (value: string) => void;
-        let result: string;
-
-        _.tap('', interceptor);
-        _.tap('', interceptor, any);
-    }
-
-    {
-        let interceptor: (value: string[]) => void;
-        let result: _.LoDashImplicitArrayWrapper<string>;
-
-        _.tap([''], interceptor);
-        _.tap([''], interceptor, any);
-    }
-
-    {
-        let interceptor: (value: {a: string}) => void;
-        let result: _.LoDashImplicitObjectWrapper<{a: string}>;
-
-        _.tap({a: ''}, interceptor);
-        _.tap({a: ''}, interceptor, any);
-    }
-
-    {
-        let interceptor: (value: string) => void;
-        let result: _.LoDashImplicitWrapper<string>;
-
-        _.chain('').tap(interceptor, any);
-        _.chain('').tap(interceptor, any);
-
-        _('').tap(interceptor);
-        _('').tap(interceptor, any);
-    }
-
-    {
-        let interceptor: (value: string[]) => void;
-        let result: _.LoDashImplicitArrayWrapper<string>;
-
-        _.chain(['']).tap(interceptor);
-        _.chain(['']).tap(interceptor, any);
-
-<<<<<<< HEAD
-result = <_.LoDashImplicitObjectWrapper<_.Dictionary<number>>>_([4.3, 6.1, 6.4]).countBy(function (num) { return Math.floor(num); });
-result = <_.LoDashImplicitObjectWrapper<_.Dictionary<number>>>_([4.3, 6.1, 6.4]).countBy(function (num) { return this.floor(num); }, Math);
-result = <_.LoDashImplicitObjectWrapper<_.Dictionary<number>>>_(['one', 'two', 'three']).countBy('length');
-=======
-        _(['']).tap(interceptor);
-        _(['']).tap(interceptor, any);
-    }
->>>>>>> 708609e0
-
-    {
-        let interceptor: (value: {a: string}) => void;
-        let result: _.LoDashImplicitObjectWrapper<{a: string}>;
-
-        _.chain({a: ''}).tap(interceptor);
-        _.chain({a: ''}).tap(interceptor, any);
-
-        _({a: ''}).tap(interceptor);
-        _({a: ''}).tap(interceptor, any);
-    }
-
-    {
-        let interceptor: (value: string) => void;
-        let result: _.LoDashExplicitWrapper<string>;
-
-        _.chain('').tap(interceptor, any);
-        _.chain('').tap(interceptor, any);
-
-        _('').chain().tap(interceptor);
-        _('').chain().tap(interceptor, any);
-    }
-
-    {
-        let interceptor: (value: string[]) => void;
-        let result: _.LoDashExplicitArrayWrapper<string>;
-
-        _.chain(['']).tap(interceptor);
-        _.chain(['']).tap(interceptor, any);
-
-        _(['']).chain().tap(interceptor);
-        _(['']).chain().tap(interceptor, any);
-    }
-
-    {
-        let interceptor: (value: {a: string}) => void;
-        let result: _.LoDashExplicitObjectWrapper<{a: string}>;
-
-        _.chain({a: ''}).tap(interceptor);
-        _.chain({a: ''}).tap(interceptor, any);
-
-        _({a: ''}).chain().tap(interceptor);
-        _({a: ''}).chain().tap(interceptor, any);
-    }
-}
-
-// _.thru
-module TestThru {
-    interface Interceptor<T> {
-        (value: T): T;
-    }
-
-    {
-        let interceptor: Interceptor<number>;
-        let result: number;
-
-        result = _.thru<number, number>(1, interceptor);
-        result = _.thru<number, number>(1, interceptor, any);
-    }
-
-    {
-        let interceptor: Interceptor<number>;
-        let result: _.LoDashImplicitWrapper<number>;
-
-        result = _(1).thru<number>(interceptor);
-        result = _(1).thru<number>(interceptor, any);
-    }
-
-    {
-        let interceptor: Interceptor<string>;
-        let result: _.LoDashImplicitWrapper<string>;
-
-        result = _('').thru<string>(interceptor);
-        result = _('').thru<string>(interceptor, any);
-    }
-
-    {
-        let interceptor: Interceptor<boolean>;
-        let result: _.LoDashImplicitWrapper<boolean>;
-
-        result = _(true).thru<boolean>(interceptor);
-        result = _(true).thru<boolean>(interceptor, any);
-    }
-
-    {
-        let interceptor: Interceptor<{a: string}>;
-        let result: _.LoDashImplicitObjectWrapper<{a: string}>;
-
-        result = _({a: ''}).thru<{a: string}>(interceptor);
-        result = _({a: ''}).thru<{a: string}>(interceptor, any);
-    }
-
-    {
-        let interceptor: Interceptor<number[]>;
-        let result: _.LoDashImplicitArrayWrapper<number>;
-
-        result = _([1, 2, 3]).thru<number>(interceptor);
-        result = _([1, 2, 3]).thru<number>(interceptor, any);
-    }
-
-    {
-        let interceptor: Interceptor<number>;
-        let result: _.LoDashExplicitWrapper<number>;
-
-        result = _(1).chain().thru<number>(interceptor);
-        result = _(1).chain().thru<number>(interceptor, any);
-    }
-
-    {
-        let interceptor: Interceptor<string>;
-        let result: _.LoDashExplicitWrapper<string>;
-
-        result = _('').chain().thru<string>(interceptor);
-        result = _('').chain().thru<string>(interceptor, any);
-    }
-
-    {
-        let interceptor: Interceptor<boolean>;
-        let result: _.LoDashExplicitWrapper<boolean>;
-
-<<<<<<< HEAD
-result = <_.LoDashImplicitArrayWrapper<number>>_([1, 2, 3]).forEach(function (num) { console.log(num); });
-result = <_.LoDashImplicitObjectWrapper<_.Dictionary<number>>>_(<{ [index: string]: number; }>{ 'one': 1, 'two': 2, 'three': 3 }).forEach(function (num) { console.log(num); });
-
-result = <_.LoDashImplicitArrayWrapper<number>>_([1, 2, 3]).each(function (num) { console.log(num); });
-result = <_.LoDashImplicitObjectWrapper<_.Dictionary<number>>>_(<{ [index: string]: number; }>{ 'one': 1, 'two': 2, 'three': 3 }).each(function (num) { console.log(num); });
-=======
-        result = _(true).chain().thru<boolean>(interceptor);
-        result = _(true).chain().thru<boolean>(interceptor, any);
-    }
-
-    {
-        let interceptor: Interceptor<{a: string}>;
-        let result: _.LoDashExplicitObjectWrapper<{a: string}>;
->>>>>>> 708609e0
-
-        result = _({a: ''}).chain().thru<{a: string}>(interceptor);
-        result = _({a: ''}).chain().thru<{a: string}>(interceptor, any);
-    }
-
-    {
-        let interceptor: Interceptor<number[]>;
-        let result: _.LoDashExplicitArrayWrapper<number>;
-
-<<<<<<< HEAD
-result = <_.LoDashImplicitArrayWrapper<number>>_([1, 2, 3]).forEachRight(function (num) { console.log(num); });
-result = <_.LoDashImplicitObjectWrapper<_.Dictionary<number>>>_(<{ [index: string]: number; }>{ 'one': 1, 'two': 2, 'three': 3 }).forEachRight(function (num) { console.log(num); });
-
-result = <_.LoDashImplicitArrayWrapper<number>>_([1, 2, 3]).eachRight(function (num) { console.log(num); });
-result = <_.LoDashImplicitObjectWrapper<_.Dictionary<number>>>_(<{ [index: string]: number; }>{ 'one': 1, 'two': 2, 'three': 3 }).eachRight(function (num) { console.log(num); });
-=======
-        result = _([1, 2, 3]).chain().thru<number>(interceptor);
-        result = _([1, 2, 3]).chain().thru<number>(interceptor, any);
-    }
-}
-
-// _.prototype.commit
-module TestCommit {
-    {
-        let result: _.LoDashImplicitWrapper<number>;
-        result = _(42).commit();
-    }
->>>>>>> 708609e0
-
-    {
-        let result: _.LoDashImplicitArrayWrapper<any>;
-        result = _<any>([]).commit();
-    }
-
-    {
-        let result: _.LoDashImplicitObjectWrapper<any>;
-        result = _({}).commit();
-    }
-
-    {
-        let result: _.LoDashExplicitWrapper<number>;
-        result = _(42).chain().commit();
-    }
-
-    {
-        let result: _.LoDashExplicitArrayWrapper<any>;
-        result = _<any>([]).chain().commit();
-    }
-
-    {
-        let result: _.LoDashExplicitObjectWrapper<any>;
-        result = _({}).chain().commit();
-    }
-}
-
-// _.prototype.concat
-module TestConcat {
-    {
-        let result: _.LoDashImplicitArrayWrapper<number>;
-
-        result = _(1).concat<number>(2);
-        result = _(1).concat<number>(2, 3);
-        result = _(1).concat<number>(2, 3, 4);
-
-        result = _(1).concat(2);
-        result = _(1).concat(2, 3);
-        result = _(1).concat(2, 3, 4);
-    }
-
-    {
-        let result: _.LoDashImplicitArrayWrapper<string>;
-
-        result = _<string>(['']).concat<string>(['']);
-        result = _<string>(['']).concat<string>([''], ['']);
-        result = _<string>(['']).concat<string>([''], [''], ['']);
-
-        result = _<string>(['']).concat(['']);
-        result = _<string>(['']).concat([''], ['']);
-        result = _<string>(['']).concat([''], [''], ['']);
-    }
-
-    {
-        let result: _.LoDashImplicitArrayWrapper<{a: string}>;
-
-        result = _({a: ''}).concat<{a: string}>({a: ''});
-        result = _({a: ''}).concat<{a: string}>({a: ''}, {a: ''});
-        result = _({a: ''}).concat<{a: string}>({a: ''}, {a: ''}, {a: ''});
-
-        result = _({a: ''}).concat({a: ''});
-        result = _({a: ''}).concat({a: ''}, {a: ''});
-        result = _({a: ''}).concat({a: ''}, {a: ''}, {a: ''});
-    }
-
-    {
-        let result: _.LoDashExplicitArrayWrapper<number>;
-
-        result = _(1).chain().concat<number>(2);
-        result = _(1).chain().concat<number>(2, 3);
-        result = _(1).chain().concat<number>(2, 3, 4);
-
-        result = _(1).chain().concat(2);
-        result = _(1).chain().concat(2, 3);
-        result = _(1).chain().concat(2, 3, 4);
-    }
-
-    {
-        let result: _.LoDashExplicitArrayWrapper<string>;
-
-        result = _<string>(['']).chain().concat<string>(['']);
-        result = _<string>(['']).chain().concat<string>([''], ['']);
-        result = _<string>(['']).chain().concat<string>([''], [''], ['']);
-
-        result = _<string>(['']).chain().concat(['']);
-        result = _<string>(['']).chain().concat([''], ['']);
-        result = _<string>(['']).chain().concat([''], [''], ['']);
-    }
-
-    {
-        let result: _.LoDashExplicitArrayWrapper<{a: string}>;
-
-        result = _({a: ''}).chain().concat<{a: string}>({a: ''});
-        result = _({a: ''}).chain().concat<{a: string}>({a: ''}, {a: ''});
-        result = _({a: ''}).chain().concat<{a: string}>({a: ''}, {a: ''}, {a: ''});
-
-        result = _({a: ''}).chain().concat({a: ''});
-        result = _({a: ''}).chain().concat({a: ''}, {a: ''});
-        result = _({a: ''}).chain().concat({a: ''}, {a: ''}, {a: ''});
-    }
-}
-
-// _.prototype.plant
-module TestPlant {
-    {
-        let result: _.LoDashImplicitWrapper<number>;
-        result = _(any).plant(42);
-    }
-
-    {
-        let result: _.LoDashImplicitStringWrapper;
-        result = _(any).plant('');
-    }
-
-    {
-        let result: _.LoDashImplicitWrapper<boolean>;
-        result = _(any).plant(true);
-    }
-
-    {
-        let result: _.LoDashImplicitNumberArrayWrapper;
-        result = _(any).plant([42]);
-    }
-
-    {
-        let result: _.LoDashImplicitArrayWrapper<any>;
-        result = _(any).plant<any>([]);
-    }
-
-    {
-        let result: _.LoDashImplicitObjectWrapper<{}>;
-        result = _(any).plant<{}>({});
-    }
-
-    {
-        let result: _.LoDashExplicitWrapper<number>;
-        result = _(any).chain().plant(42);
-    }
-
-    {
-        let result: _.LoDashExplicitStringWrapper;
-        result = _(any).chain().plant('');
-    }
-
-    {
-        let result: _.LoDashExplicitWrapper<boolean>;
-        result = _(any).chain().plant(true);
-    }
-
-<<<<<<< HEAD
-result = <number>_.sample([1, 2, 3, 4]);
-result = <number[]>_.sample([1, 2, 3, 4], 2);
-result = <_.LoDashImplicitWrapper<number>>_([1, 2, 3, 4]).sample();
-result = <_.LoDashImplicitArrayWrapper<number>>_([1, 2, 3, 4]).sample(2);
-result = <number>_([1, 2, 3, 4]).sample().value();
-result = <number[]>_([1, 2, 3, 4]).sample(2).value();
-
-result = <number[]>_.shuffle([1, 2, 3, 4, 5, 6]);
-result = <_.LoDashImplicitArrayWrapper<number>>_([1, 2, 3]).shuffle();
-result = <_.LoDashImplicitArrayWrapper<_.Dictionary<string>>>_(<{ [index: string]: string; }>{ 'key1': 'test1', 'key2': 'test2' }).shuffle();
-=======
-    {
-        let result: _.LoDashExplicitNumberArrayWrapper;
-        result = _(any).chain().plant([42]);
-    }
-
-    {
-        let result: _.LoDashExplicitArrayWrapper<any>;
-        result = _(any).chain().plant<any>([]);
-    }
->>>>>>> 708609e0
-
-    {
-        let result: _.LoDashExplicitObjectWrapper<{}>;
-        result = _(any).chain().plant<{}>({});
-    }
-}
-
-// _.prototype.reverse
-module TestReverse {
-    {
-        let result: _.LoDashImplicitArrayWrapper<number>;
-        result: _([42]).reverse();
-    }
-
-    {
-        let result: _.LoDashExplicitArrayWrapper<number>;
-        result: _([42]).chain().reverse();
-    }
-}
 
 // _.prototype.run
 module TestRun {
@@ -2460,30 +2001,9 @@
     {
         let result: string[];
 
-<<<<<<< HEAD
-module TestNow {
-    {
-        let result: number;
-
-        result = _.now();
-        result = _(42).now();
-        result = _<any>([]).now();
-        result = _({}).now();
-    }
-
-    {
-        let result: _.LoDashExplicitWrapper<number>;
-
-        result = _(42).chain().now();
-        result = _<any>([]).chain().now();
-        result = _({}).chain().now();
-    }
-}
-=======
         result = _<string>([]).run();
         result = _<string>([]).chain().run();
     }
->>>>>>> 708609e0
 
     {
         let result: {a: string};
@@ -2567,17 +2087,9 @@
     {
         let result: boolean;
 
-<<<<<<< HEAD
-var createCallbackObj: { [index: string]: string; } = { name: 'Joe' };
-result = <() => any>_.createCallback('name');
-result = <() => boolean>_.createCallback(createCallbackObj);
-result = <_.LoDashImplicitObjectWrapper<() => any>>_('name').createCallback();
-result = <_.LoDashImplicitObjectWrapper<() => boolean>>_(createCallbackObj).createCallback();
-=======
         result = _(true).value();
         result = _(true).chain().value();
     }
->>>>>>> 708609e0
 
     {
         let result: string[];
@@ -2610,18 +2122,6 @@
         result = _(42).chain().valueOf();
     }
 
-<<<<<<< HEAD
-result = <_.LoDashImplicitObjectWrapper<Function>>_(function () { }).debounce(150);
-
-jQuery('#postbox').on('click', <_.LoDashImplicitObjectWrapper<Function>>_(function () { }).debounce(300, {
-    'leading': true,
-    'trailing': false
-}));
-
-source.addEventListener('message', <_.LoDashImplicitObjectWrapper<Function>>_(function () { }).debounce(250, {
-    'maxWait': 1000
-}), false);
-=======
     {
         let result: boolean;
 
@@ -2631,20 +2131,11 @@
 
     {
         let result: string[];
->>>>>>> 708609e0
 
         result = _<string>([]).valueOf();
         result = _<string>([]).chain().valueOf();
     }
 
-<<<<<<< HEAD
-result = <number>_.defer(function () { console.log('deferred'); });
-result = <_.LoDashImplicitWrapper<number>>_(function () { console.log('deferred'); }).defer();
-
-var log = _.bind(console.log, console);
-result = <number>_.delay(log, 1000, 'logged later');
-result = <_.LoDashImplicitWrapper<number>>_(log).delay(1000, 'logged later');
-=======
     {
         let result: {a: string};
 
@@ -2652,7 +2143,6 @@
         result = _({a: ''}).chain().valueOf();
     }
 }
->>>>>>> 708609e0
 
 /**************
  * Collection *
@@ -6118,50 +5608,26 @@
  * String *
  **********/
 
-<<<<<<< HEAD
-result = <_.LoDashImplicitObjectWrapper<NameAge>>_({ 'name': 'moe' }).assign({ 'age': 40 });
-result = <_.LoDashImplicitObjectWrapper<NameAge>>_({ 'name': 'moe' }).assign({ 'age': 40 }, function (a, b) {
-    return typeof a == 'undefined' ? b : a;
-});
-=======
 // _.camelCase
 module TestCamelCase {
     {
         let result: string;
->>>>>>> 708609e0
 
         result = _.camelCase('Foo Bar');
         result = _('Foo Bar').camelCase();
     }
 
-<<<<<<< HEAD
-result = <_.LoDashImplicitObjectWrapper<NameAge>>_({ 'name': 'moe' }).extend({ 'age': 40 });
-result = <_.LoDashImplicitObjectWrapper<NameAge>>_({ 'name': 'moe' }).extend({ 'age': 40 }, function (a, b) {
-    return typeof a == 'undefined' ? b : a;
-});
-=======
     {
         let result: _.LoDashExplicitWrapper<string>;
->>>>>>> 708609e0
 
         result = _('Foo Bar').chain().camelCase();
     }
 }
 
-<<<<<<< HEAD
-interface Food {
-    name: string;
-    type: string;
-}
-var foodDefaults = { 'name': 'apple' };
-result = <Food>_.defaults(foodDefaults, { 'name': 'banana', 'type': 'fruit' });
-result = <_.LoDashImplicitObjectWrapper<Food>>_(foodDefaults).defaults({ 'name': 'banana', 'type': 'fruit' });
-=======
 // _.capitalize
 module TestCapitalize {
     {
         let result: string;
->>>>>>> 708609e0
 
         result = _.capitalize('fred');
         result = _('fred').capitalize();
@@ -6309,29 +5775,17 @@
     {
         let result: string;
 
-<<<<<<< HEAD
-result = <_.LoDashImplicitObjectWrapper<Dog>>_(new Dog('Dagny')).forIn(function (value, key) {
-    console.log(key);
-});
-=======
         result = _.padRight('abc');
         result = _.padRight('abc', 6);
         result = _.padRight('abc', 6, '_-');
->>>>>>> 708609e0
 
         result = _('abc').padRight();
         result = _('abc').padRight(6);
         result = _('abc').padRight(6, '_-');
     }
 
-<<<<<<< HEAD
-result = <_.LoDashImplicitObjectWrapper<Dog>>_(new Dog('Dagny')).forInRight(function (value, key) {
-    console.log(key);
-});
-=======
     {
         let result: _.LoDashExplicitWrapper<string>;
->>>>>>> 708609e0
 
         result = _('abc').chain().padRight();
         result = _('abc').chain().padRight(6);
@@ -6340,42 +5794,25 @@
 }
 
 
-<<<<<<< HEAD
-result = <_.LoDashImplicitObjectWrapper<ZeroOne>>_({ '0': 'zero', '1': 'one', 'length': 2 }).forOwn(function (num, key) {
-    console.log(key);
-});
-=======
 // _.parseInt
 module TestParseInt {
     {
         let result: number;
->>>>>>> 708609e0
 
         result = _.parseInt('08');
         result = _.parseInt('08', 10);
 
-<<<<<<< HEAD
-result = <_.LoDashImplicitObjectWrapper<ZeroOne>>_({ '0': 'zero', '1': 'one', 'length': 2 }).forOwnRight(function (num, key) {
-    console.log(key);
-});
-=======
         result = _('08').parseInt();
         result = _('08').parseInt(10);
     }
->>>>>>> 708609e0
 
     {
         let result: _.LoDashExplicitWrapper<number>;
 
-<<<<<<< HEAD
-result = <_.LoDashImplicitArrayWrapper<string>>_(_).functions();
-result = <_.LoDashImplicitArrayWrapper<string>>_(_).methods();
-=======
         result = _('08').chain().parseInt();
         result = _('08').chain().parseInt(10);
     }
 }
->>>>>>> 708609e0
 
 // _.repeat
 module TestRepeat {

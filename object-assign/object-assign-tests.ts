<<<<<<< HEAD

import objectAssign = require("object-assign");
=======
/// <reference path="object-assign.d.ts" />
import * as objectAssign from 'object-assign';
>>>>>>> 55978642

interface Target {
  hellow: string;
}

interface Source1 {
  source1: string;
}

interface Result extends Target, Source1 {

}

interface Source2 {
  source2: string;
}

interface Result2 extends Result, Source2 {

}

interface Source3 {
  source3: string;
}

interface Result3 extends Result2, Source3 {

}

interface Source4 {
  source4: string;
}

interface Result4 extends Result3, Source4 {

}

interface Source5 {
  source5: string;
}

interface Result5 extends Result4, Source5 {

}

function assign1(): Result {
  return objectAssign({hellow: "world"}, {source1: "U"});
}

function assign2(): Result2 {
  return objectAssign({hellow: "world"}, {source1: "U"}, {source2: "V"});
}

function assign3(): Result3 {
  return objectAssign({hellow: "world"}, {source1: "U"}, {source2: "V"}, {source3: "W"});
}

function assign4(): Result4 {
  return objectAssign({hellow: "world"}, {source1: "U"}, {source2: "V"}, {source3: "W"}, {source4: "Q"});
}

function assign5(): Result5 {
  return objectAssign({hellow: "world"}, {source1: "U"}, {source2: "V"}, {source3: "W"}, {source4: "Q"}, {source5: "R"});
}

function assign() {
  return objectAssign({hellow: "world"}, {source1: "U"}, {source2: "V"}, {source3: "W"}, {source4: "Q"}, {source5: "R"}, {
    hellow: "hellow",
    source1: "source1",
    source2: "source2",
    source3: "source3",
    source4: "source4",
    source5: "source5",
    generic: "any"
  });
}
<|MERGE_RESOLUTION|>--- conflicted
+++ resolved
@@ -1,10 +1,4 @@
-<<<<<<< HEAD
-
-import objectAssign = require("object-assign");
-=======
-/// <reference path="object-assign.d.ts" />
 import * as objectAssign from 'object-assign';
->>>>>>> 55978642
 
 interface Target {
   hellow: string;
@@ -15,7 +9,7 @@
 }
 
 interface Result extends Target, Source1 {
-
+  
 }
 
 interface Source2 {
@@ -23,7 +17,7 @@
 }
 
 interface Result2 extends Result, Source2 {
-
+  
 }
 
 interface Source3 {
@@ -31,7 +25,7 @@
 }
 
 interface Result3 extends Result2, Source3 {
-
+  
 }
 
 interface Source4 {
@@ -39,7 +33,7 @@
 }
 
 interface Result4 extends Result3, Source4 {
-
+  
 }
 
 interface Source5 {
@@ -47,7 +41,7 @@
 }
 
 interface Result5 extends Result4, Source5 {
-
+  
 }
 
 function assign1(): Result {

--- conflicted
+++ resolved
@@ -950,18 +950,10 @@
 function testFilter() {
 
     var items: string[];
-<<<<<<< HEAD
     $filter("filter")(items, "test");
     $filter("filter")(items, {name: "test"});
     $filter("filter")(items, (val, index, array) => {
         return true;
-=======
-
-    $filter("name")(items, "test");
-    $filter("name")(items, {name: "test"});
-    $filter("name")(items, (val, index, array) => {
-        return array;
->>>>>>> 1137ef6d
     });
     $filter("filter")(items, (val, index, array) => {
       return true;
@@ -970,7 +962,6 @@
     });
 }
 
-<<<<<<< HEAD
 function testCurrency() {
     $filter("currency")(126);
     $filter("currency")(126, "$", 2);
@@ -1049,7 +1040,8 @@
     } else if (compiledExp.literal) {
         return compiledExp({}, {a: {b: {c: 42}}});
     }
-=======
+}
+
 function doBootstrap(element: Element | JQuery, mode: string): ng.auto.IInjectorService {
     if (mode === 'debug') {
         return angular.bootstrap(element, ['main', function($provide: ng.auto.IProvideService) {
@@ -1063,5 +1055,4 @@
     return angular.bootstrap(element, ['main'], {
         debugInfoEnabled: false
     });
->>>>>>> 1137ef6d
 }
--- conflicted
+++ resolved
@@ -6,6 +6,11 @@
 // Taken from http://dev.w3.org/2011/webrtc/editor/getusermedia.html
 // version: W3C Editor's Draft 29 June 2015
 
+interface ConstrainBooleanParameters {
+    exact?: boolean;
+    ideal?: boolean;
+}
+
 interface NumberRange {
     max?: number;
     min?: number;
@@ -19,6 +24,11 @@
 interface ConstrainStringParameters {
     exact?: string | string[];
     ideal?: string | string[];
+}
+
+interface MediaStreamConstraints {
+    video?: boolean | MediaTrackConstraints;
+    audio?: boolean | MediaTrackConstraints;
 }
 
 declare namespace W3C {
@@ -31,18 +41,41 @@
     type ConstrainString = string | string[] | ConstrainStringParameters;
 }
 
+interface MediaTrackConstraints extends MediaTrackConstraintSet {
+    advanced?: MediaTrackConstraintSet[];
+}
+
 interface MediaTrackConstraintSet {
+    width?: W3C.ConstrainLong;
+    height?: W3C.ConstrainLong;
+    aspectRatio?: W3C.ConstrainDouble;
+    frameRate?: W3C.ConstrainDouble;
+    facingMode?: W3C.ConstrainString;
+    volume?: W3C.ConstrainDouble;
+    sampleRate?: W3C.ConstrainLong;
+    sampleSize?: W3C.ConstrainLong;
     echoCancellation?: W3C.ConstrainBoolean;
     latency?: W3C.ConstrainDouble;
+    deviceId?: W3C.ConstrainString;
+    groupId?: W3C.ConstrainString;
 }
 
 interface MediaTrackSupportedConstraints {
+    width?: boolean;
+    height?: boolean;
+    aspectRatio?: boolean;
+    frameRate?: boolean;
+    facingMode?: boolean;
+    volume?: boolean;
+    sampleRate?: boolean;
+    sampleSize?: boolean;
+    echoCancellation?: boolean;
     latency?: boolean;
+    deviceId?: boolean;
+    groupId?: boolean;
 }
 
 interface MediaStream extends EventTarget {
-<<<<<<< HEAD
-=======
     //id: string;
     //active: boolean;
 
@@ -51,7 +84,6 @@
     //onaddtrack: (event: MediaStreamTrackEvent) => any;
     //onremovetrack: (event: MediaStreamTrackEvent) => any;
 
->>>>>>> 8841dfc7
     clone(): MediaStream;
     stop(): void;
 
@@ -65,21 +97,16 @@
     removeTrack(track: MediaStreamTrack): void;
 }
 
-<<<<<<< HEAD
-=======
 interface MediaStreamTrackEvent extends Event {
     //track: MediaStreamTrack;
 }
 
->>>>>>> 8841dfc7
 declare enum MediaStreamTrackState {
 	"live",
     "ended"
 }
 
 interface MediaStreamTrack extends EventTarget {
-<<<<<<< HEAD
-=======
     //id: string;
     //kind: string;
     //label: string;
@@ -93,7 +120,6 @@
     //onended: EventListener;
     //onoverconstrained: EventListener;
 
->>>>>>> 8841dfc7
     clone(): MediaStreamTrack;
 
     stop(): void;
@@ -105,13 +131,6 @@
 }
 
 interface MediaTrackCapabilities {
-<<<<<<< HEAD
-    latency: number | W3C.DoubleRange;
-}
-
-interface MediaTrackSettings {
-    latency: number;
-=======
     //width: number | W3C.LongRange;
     //height: number | W3C.LongRange;
     //aspectRatio: number | W3C.DoubleRange;
@@ -145,7 +164,6 @@
     //name: string;
     //message: string;
     //constraintName: string;
->>>>>>> 8841dfc7
 }
 
 interface NavigatorGetUserMedia {
@@ -174,8 +192,6 @@
 
     getUserMedia(constraints: MediaStreamConstraints): Promise<MediaStream>;
     enumerateDevices(): Promise<MediaDeviceInfo[]>;
-<<<<<<< HEAD
-=======
 }
 
 interface MediaDeviceInfo {
@@ -183,5 +199,4 @@
     //deviceId: string;
     //kind: string;
     //groupId: string;
->>>>>>> 8841dfc7
 }